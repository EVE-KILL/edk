--- conflicted
+++ resolved
@@ -101,38 +101,28 @@
  * Get trade hubs
  */
 export async function getTradeHubs(): Promise<SolarSystem[]> {
-<<<<<<< HEAD
-  return await database.query<SolarSystem>(
-    'SELECT * FROM solarSystems WHERE hub = 1 ORDER BY "regionId", name'
-  )
-=======
   return await database.sql<SolarSystem[]>`
     SELECT * FROM solarSystems WHERE hub = 1 ORDER BY "regionId", name
   `
->>>>>>> 2ed70c14
 }
 
 /**
  * Get hub systems
  */
 export async function getHubSystems(): Promise<SolarSystem[]> {
-<<<<<<< HEAD
-  return await database.query<SolarSystem>(
-    'SELECT * FROM solarSystems WHERE hub = 1 ORDER BY "regionId", name',
-  )
-=======
   return await database.sql<SolarSystem[]>`
     SELECT * FROM solarSystems WHERE hub = 1 ORDER BY "regionId", name
   `
->>>>>>> 2ed70c14
 }
 
 /**
  * Count total solar systems
  */
 export async function countSolarSystems(): Promise<number> {
-<<<<<<< HEAD
-  return await database.count('solarSystems')
+  const [result] = await database.sql<{count: number}[]>`
+    SELECT count(*) as count FROM solarSystems
+  `
+  return Number(result?.count || 0)
 }
 
 /**
@@ -157,10 +147,4 @@
     iskEfficiency: 100,
     killLossRatio: 0
   }
-=======
-  const [result] = await database.sql<{count: number}[]>`
-    SELECT count(*) as count FROM solarSystems
-  `
-  return Number(result?.count || 0)
->>>>>>> 2ed70c14
 }
--- conflicted
+++ resolved
@@ -49,58 +49,53 @@
       break;
   }
 
-  let groupCol: string;
-  let nameCol: string;
-  let joinClause: string;
+  let groupCol;
+  let nameCol;
+  let joinClause;
 
   if (entityType === 'character') {
-    groupCol = 'k."topAttackerCharacterId"';
-    nameCol = 'c.name';
-    joinClause =
-      'LEFT JOIN characters c ON k."topAttackerCharacterId" = c."characterId"';
+    groupCol = database.sql`k."topAttackerCharacterId"`;
+    nameCol = database.sql`c.name`;
+    joinClause = database.sql`LEFT JOIN characters c ON k."topAttackerCharacterId" = c."characterId"`;
   } else if (entityType === 'corporation') {
-    groupCol = 'k."topAttackerCorporationId"';
-    nameCol = 'c.name';
-    joinClause =
-      'LEFT JOIN corporations c ON k."topAttackerCorporationId" = c."corporationId"';
+    groupCol = database.sql`k."topAttackerCorporationId"`;
+    nameCol = database.sql`c.name`;
+    joinClause = database.sql`LEFT JOIN corporations c ON k."topAttackerCorporationId" = c."corporationId"`;
   } else if (entityType === 'alliance') {
-    groupCol = 'k."topAttackerAllianceId"';
-    nameCol = 'a.name';
-    joinClause =
-      'LEFT JOIN alliances a ON k."topAttackerAllianceId" = a."allianceId"';
+    groupCol = database.sql`k."topAttackerAllianceId"`;
+    nameCol = database.sql`a.name`;
+    joinClause = database.sql`LEFT JOIN alliances a ON k."topAttackerAllianceId" = a."allianceId"`;
   } else if (entityType === 'ship') {
-    groupCol = 'k."victimShipTypeId"';
-    nameCol = 't.name';
-    joinClause = 'LEFT JOIN types t ON k."victimShipTypeId" = t."typeId"';
+    groupCol = database.sql`k."victimShipTypeId"`;
+    nameCol = database.sql`t.name`;
+    joinClause = database.sql`LEFT JOIN types t ON k."victimShipTypeId" = t."typeId"`;
   } else if (entityType === 'system') {
-    groupCol = 'k."solarSystemId"';
-    nameCol = 'ss.name';
-    joinClause =
-      'LEFT JOIN solarSystems ss ON k."solarSystemId" = ss."solarSystemId"';
+    groupCol = database.sql`k."solarSystemId"`;
+    nameCol = database.sql`ss.name`;
+    joinClause = database.sql`LEFT JOIN solarSystems ss ON k."solarSystemId" = ss."solarSystemId"`;
   } else if (entityType === 'region') {
-    groupCol = 'ss."regionId"';
-    nameCol = 'r.name';
-    joinClause =
-      'LEFT JOIN solarSystems ss ON k."solarSystemId" = ss."solarSystemId" LEFT JOIN regions r ON ss."regionId" = r."regionId"';
+    groupCol = database.sql`ss."regionId"`;
+    nameCol = database.sql`r.name`;
+    joinClause = database.sql`LEFT JOIN solarSystems ss ON k."solarSystemId" = ss."solarSystemId" LEFT JOIN regions r ON ss."regionId" = r."regionId"`;
   } else {
     return [];
   }
 
   return await database.sql<TopBoxWithName[]>`
     SELECT
-       ${database.sql.unsafe(groupCol)} as id,
-       COALESCE(${database.sql.unsafe(nameCol)}, 'Unknown') as name,
+       ${groupCol} as id,
+       COALESCE(${nameCol}, 'Unknown') as name,
        count(*) as kills,
        0 as losses,
        SUM(k."totalValue") as "iskDestroyed",
        0 as "iskLost",
        0 as points
      FROM killmails k
-     ${database.sql.unsafe(joinClause)}
+     ${joinClause}
      WHERE k."killmailTime" >= ${start}
        AND k."killmailTime" <= ${end}
-       AND ${database.sql.unsafe(groupCol)} > 0
-     GROUP BY ${database.sql.unsafe(groupCol)}, ${database.sql.unsafe(nameCol)}
+       AND ${groupCol} > 0
+     GROUP BY ${groupCol}, ${nameCol}
      ORDER BY "iskDestroyed" DESC, kills DESC
      LIMIT ${limit}
   `;
@@ -110,21 +105,15 @@
  * Get top entities by points (for ranking)
  */
 export async function getTopByPoints(
-<<<<<<< HEAD
-  periodType: 'hour' | 'day' | 'week' | 'month',
-  entityType:
+  _periodType: 'hour' | 'day' | 'week' | 'month',
+  _entityType:
     | 'character'
     | 'corporation'
     | 'alliance'
     | 'ship'
     | 'system'
     | 'region',
-  limit: number = 10
-=======
-  _periodType: 'hour' | 'day' | 'week' | 'month',
-  _entityType: 'character' | 'corporation' | 'alliance' | 'ship' | 'system' | 'region',
   _limit: number = 10
->>>>>>> 4624c773
 ): Promise<TopBoxWithName[]> {
   // Points not implemented without aggregations, return empty
   return [];
@@ -134,21 +123,15 @@
  * Get stats for a specific entity
  */
 export async function getEntityTopBoxStats(
-<<<<<<< HEAD
-  entityId: number,
-  entityType:
+  _entityId: number,
+  _entityType:
     | 'character'
     | 'corporation'
     | 'alliance'
     | 'ship'
     | 'system'
     | 'region',
-  periodType: 'hour' | 'day' | 'week' | 'month'
-=======
-  _entityId: number,
-  _entityType: 'character' | 'corporation' | 'alliance' | 'ship' | 'system' | 'region',
   _periodType: 'hour' | 'day' | 'week' | 'month'
->>>>>>> 4624c773
 ): Promise<TopBoxWithName | null> {
   return null;
 }
@@ -166,16 +149,26 @@
 }
 
 /**
+ * Helper to combine conditions into a WHERE clause
+ */
+function conditionsToWhere(conditions: any[], extraCondition?: any): any {
+  const all = extraCondition ? [...conditions, extraCondition] : conditions;
+  return all.length > 0
+    ? database.sql`WHERE ${all.reduce((acc, curr, i) => (i === 0 ? curr : database.sql`${acc} AND ${curr}`), database.sql``)}`
+    : database.sql``;
+}
+
+/**
  * Get top systems for filtered kills
  */
 export async function getTopSystemsFiltered(
-  conditions: { clause: string; params: any[] },
-  limit: number = 10
-): Promise<Array<{ id: number; name: string; kills: number }>> {
-  const { clause, params } = conditions;
-  const where = clause
-    ? `${clause} AND k."solarSystemId" > 0`
-    : 'k."solarSystemId" > 0';
+  whereConditions: any[],
+  limit: number = 10
+): Promise<Array<{ id: number; name: string; kills: number }>> {
+  const clause = conditionsToWhere(
+    whereConditions,
+    database.sql`k."solarSystemId" > 0`
+  );
 
   return await database.sql<{ id: number; name: string; kills: number }[]>`
     SELECT
@@ -185,7 +178,7 @@
      FROM killmails k
      LEFT JOIN solarSystems ss ON k."solarSystemId" = ss."solarSystemId"
      LEFT JOIN types t ON k."victimShipTypeId" = t."typeId"
-     WHERE ${database.sql.unsafe(where, params)}
+     ${clause}
      GROUP BY k."solarSystemId", ss.name
      ORDER BY kills DESC
      LIMIT ${limit}
@@ -196,13 +189,13 @@
  * Get top regions for filtered kills
  */
 export async function getTopRegionsFiltered(
-  conditions: { clause: string; params: any[] },
-  limit: number = 10
-): Promise<Array<{ id: number; name: string; kills: number }>> {
-  const { clause, params } = conditions;
-  const where = clause
-    ? `${clause} AND ss."regionId" > 0`
-    : 'ss."regionId" > 0';
+  whereConditions: any[],
+  limit: number = 10
+): Promise<Array<{ id: number; name: string; kills: number }>> {
+  const clause = conditionsToWhere(
+    whereConditions,
+    database.sql`ss."regionId" > 0`
+  );
 
   return await database.sql<{ id: number; name: string; kills: number }[]>`
     SELECT
@@ -213,7 +206,7 @@
      LEFT JOIN solarSystems ss ON k."solarSystemId" = ss."solarSystemId"
      LEFT JOIN regions reg ON ss."regionId" = reg."regionId"
      LEFT JOIN types t ON k."victimShipTypeId" = t."typeId"
-     WHERE ${database.sql.unsafe(where, params)}
+     ${clause}
      GROUP BY ss."regionId", reg.name
      ORDER BY kills DESC
      LIMIT ${limit}
@@ -224,13 +217,13 @@
  * Get top characters (attackers) for filtered kills
  */
 export async function getTopCharactersFiltered(
-  conditions: { clause: string; params: any[] },
-  limit: number = 10
-): Promise<Array<{ id: number; name: string; kills: number }>> {
-  const { clause, params } = conditions;
-  const where = clause
-    ? `${clause} AND k."topAttackerCharacterId" > 0`
-    : 'k."topAttackerCharacterId" > 0';
+  whereConditions: any[],
+  limit: number = 10
+): Promise<Array<{ id: number; name: string; kills: number }>> {
+  const clause = conditionsToWhere(
+    whereConditions,
+    database.sql`k."topAttackerCharacterId" > 0`
+  );
 
   return await database.sql<{ id: number; name: string; kills: number }[]>`
     SELECT
@@ -241,7 +234,7 @@
      LEFT JOIN solarSystems ss ON k."solarSystemId" = ss."solarSystemId"
      LEFT JOIN types t ON k."victimShipTypeId" = t."typeId"
      LEFT JOIN characters c ON k."topAttackerCharacterId" = c."characterId"
-     WHERE ${database.sql.unsafe(where, params)}
+     ${clause}
      GROUP BY k."topAttackerCharacterId", c.name
      ORDER BY kills DESC
      LIMIT ${limit}
@@ -252,13 +245,13 @@
  * Get top corporations (attackers) for filtered kills
  */
 export async function getTopCorporationsFiltered(
-  conditions: { clause: string; params: any[] },
-  limit: number = 10
-): Promise<Array<{ id: number; name: string; kills: number }>> {
-  const { clause, params } = conditions;
-  const where = clause
-    ? `${clause} AND k."topAttackerCorporationId" > 0`
-    : 'k."topAttackerCorporationId" > 0';
+  whereConditions: any[],
+  limit: number = 10
+): Promise<Array<{ id: number; name: string; kills: number }>> {
+  const clause = conditionsToWhere(
+    whereConditions,
+    database.sql`k."topAttackerCorporationId" > 0`
+  );
 
   return await database.sql<{ id: number; name: string; kills: number }[]>`
     SELECT
@@ -269,7 +262,7 @@
      LEFT JOIN solarSystems ss ON k."solarSystemId" = ss."solarSystemId"
      LEFT JOIN types t ON k."victimShipTypeId" = t."typeId"
      LEFT JOIN corporations c ON k."topAttackerCorporationId" = c."corporationId"
-     WHERE ${database.sql.unsafe(where, params)}
+     ${clause}
      GROUP BY k."topAttackerCorporationId", c.name
      ORDER BY kills DESC
      LIMIT ${limit}
@@ -280,13 +273,13 @@
  * Get top alliances (attackers) for filtered kills
  */
 export async function getTopAlliancesFiltered(
-  conditions: { clause: string; params: any[] },
-  limit: number = 10
-): Promise<Array<{ id: number; name: string; kills: number }>> {
-  const { clause, params } = conditions;
-  const where = clause
-    ? `${clause} AND k."topAttackerAllianceId" > 0`
-    : 'k."topAttackerAllianceId" > 0';
+  whereConditions: any[],
+  limit: number = 10
+): Promise<Array<{ id: number; name: string; kills: number }>> {
+  const clause = conditionsToWhere(
+    whereConditions,
+    database.sql`k."topAttackerAllianceId" > 0`
+  );
 
   return await database.sql<{ id: number; name: string; kills: number }[]>`
     SELECT
@@ -297,7 +290,7 @@
      LEFT JOIN solarSystems ss ON k."solarSystemId" = ss."solarSystemId"
      LEFT JOIN types t ON k."victimShipTypeId" = t."typeId"
      LEFT JOIN alliances a ON k."topAttackerAllianceId" = a."allianceId"
-     WHERE ${database.sql.unsafe(where, params)}
+     ${clause}
      GROUP BY k."topAttackerAllianceId", a.name
      ORDER BY kills DESC
      LIMIT ${limit}

import { database } from "../helpers/database";
import { logger } from "../helpers/logger";
import { createHash } from "crypto";
import { getLatestPricesForTypes } from "./prices";

/**
 * Killmails Model
 *
 * Provides query methods for killmails table
 */

export interface Killmail {
  killmailId: number;
  killmailTime: string;
  solarSystemId: number;
  victimAllianceId?: number;
  victimCharacterId: number;
  victimCorporationId: number;
  victimDamageTaken: number;
  victimShipTypeId: number;
  positionX: number;
  positionY: number;
  positionZ: number;
  createdAt: string;
  version: number;
}

export interface ESIKillmailItem {
  flag: number;
  item_type_id: number;
  quantity_dropped?: number;
  quantity_destroyed?: number;
  singleton: number;
  items?: ESIKillmailItem[];
}

/**
 * ESI Killmail format - matches exactly what ESI API returns/expects
 * Used for both input (from ESI) and output (to our API)
 */
export interface ESIKillmail {
  killmail_id: number;
  killmail_time: string;
  solar_system_id: number;
  victim: {
    alliance_id?: number;
    character_id?: number;
    corporation_id: number;
    damage_taken: number;
    ship_type_id: number;
    position?: {
      x: number;
      y: number;
      z: number;
    };
    items?: ESIKillmailItem[];
  };
  attackers: Array<{
    alliance_id?: number;
    character_id?: number;
    corporation_id?: number;
    damage_done: number;
    final_blow: boolean;
    security_status: number;
    ship_type_id?: number;
    weapon_type_id?: number;
  }>;
}

const PRICE_REGION_ID = 10000002;

export interface KillmailValueBreakdown {
  shipValue: number;
  droppedValue: number;
  destroyedValue: number;
  totalValue: number;
}

function collectItemTypeIds(
  items: ESIKillmailItem[] | undefined,
  typeIds: Set<number>
): void {
  if (!items) return;
  for (const item of items) {
    typeIds.add(item.item_type_id);
    if (item.items && item.items.length > 0) {
      collectItemTypeIds(item.items, typeIds);
    }
  }
}

function accumulateItemValues(
  items: ESIKillmailItem[] | undefined,
  priceMap: Map<number, number>,
  totals: { dropped: number; destroyed: number }
): void {
  if (!items) return;
  for (const item of items) {
    const price = priceMap.get(item.item_type_id) ?? 0;
    const droppedQty = item.quantity_dropped ?? 0;
    const destroyedQty = item.quantity_destroyed ?? 0;
    totals.dropped += price * droppedQty;
    totals.destroyed += price * destroyedQty;

    if (item.items && item.items.length > 0) {
      accumulateItemValues(item.items, priceMap, totals);
    }
  }
}

async function calculateKillmailValues(
  esiData: ESIKillmail
): Promise<KillmailValueBreakdown> {
  const victim = esiData.victim;
  const typeIds = new Set<number>();
  typeIds.add(victim.ship_type_id);
  collectItemTypeIds(victim.items, typeIds);

  if (typeIds.size === 0) {
    return { shipValue: 0, droppedValue: 0, destroyedValue: 0, totalValue: 0 };
  }

  const priceDate = esiData.killmail_time;
  const priceMap = await getLatestPricesForTypes(
    Array.from(typeIds),
    PRICE_REGION_ID,
    priceDate
  );

  const shipValue = priceMap.get(victim.ship_type_id) ?? 0;
  const itemTotals = { dropped: 0, destroyed: 0 };
  accumulateItemValues(victim.items, priceMap, itemTotals);

  const totalValue = shipValue + itemTotals.dropped + itemTotals.destroyed;

  return {
    shipValue,
    droppedValue: itemTotals.dropped,
    destroyedValue: itemTotals.destroyed,
    totalValue,
  };
}

async function resolveKillmailValueBreakdowns(
  esiDataArray: Array<{ esi: ESIKillmail; hash?: string }>,
  valueOverrides?: Map<number, KillmailValueBreakdown>
): Promise<KillmailValueBreakdown[]> {
  const results: KillmailValueBreakdown[] = new Array(esiDataArray.length);
  const pendingIndices: number[] = [];

  for (let index = 0; index < esiDataArray.length; index++) {
    const { esi } = esiDataArray[index];
    const override = valueOverrides?.get(esi.killmail_id);

    if (override) {
      results[index] = {
        shipValue: override.shipValue ?? 0,
        droppedValue: override.droppedValue ?? 0,
        destroyedValue: override.destroyedValue ?? 0,
        totalValue: override.totalValue ?? 0
      };
    } else {
      pendingIndices.push(index);
    }
  }

  if (pendingIndices.length > 0) {
    // Throttle price lookups to avoid overwhelming ClickHouse during bulk backfills
    const CONCURRENCY = 10;

    for (let i = 0; i < pendingIndices.length; i += CONCURRENCY) {
      const slice = pendingIndices.slice(i, i + CONCURRENCY);
      const values = await Promise.all(
        slice.map((index) => calculateKillmailValues(esiDataArray[index].esi))
      );

      for (let j = 0; j < slice.length; j++) {
        results[slice[j]] = values[j];
      }
    }
  }

  for (let index = 0; index < results.length; index++) {
    if (!results[index]) {
      results[index] = {
        shipValue: 0,
        droppedValue: 0,
        destroyedValue: 0,
        totalValue: 0
      };
    }
  }

  return results;
}

/**
 * Get a killmail by ID in ESI format
 * Reconstructs the killmail from the database tables
 */
export async function getKillmail(
  killmailId: number
): Promise<ESIKillmail | null> {
  // Get main killmail record
<<<<<<< HEAD
  const killmail = await database.queryOne<any>(
    'SELECT * FROM killmails WHERE "killmailId" = {id:UInt32}',
    { id: killmailId }
  );
=======
  const [killmail] = await database.sql<any[]>`
    SELECT * FROM killmails WHERE "killmailId" = ${killmailId}
  `;
>>>>>>> e636a39f

  if (!killmail) {
    return null;
  }

  // Get attackers
<<<<<<< HEAD
  const attackers = await database.query<any>(
    'SELECT * FROM attackers WHERE "killmailId" = {id:UInt32}',
    { id: killmailId }
  );

  // Get items
  const items = await database.query<any>(
    'SELECT * FROM items WHERE "killmailId" = {id:UInt32}',
    { id: killmailId }
  );
=======
  const attackers = await database.sql<any[]>`
    SELECT * FROM attackers WHERE "killmailId" = ${killmailId}
  `;

  // Get items
  const items = await database.sql<any[]>`
    SELECT * FROM items WHERE "killmailId" = ${killmailId}
  `;
>>>>>>> e636a39f

  // Convert Unix timestamp back to ISO string
  // ClickHouse DateTime is returned as a string "YYYY-MM-DD HH:MM:SS"
  // Convert to ISO format
  const killmailTime = new Date(killmail.killmailTime).toISOString();

  // Reconstruct ESI format
  return {
    killmail_id: killmail.killmailId,
    killmail_time: killmailTime,
    solar_system_id: killmail.solarSystemId,
    victim: {
      alliance_id: killmail.victimAllianceId,
      character_id: killmail.victimCharacterId,
      corporation_id: killmail.victimCorporationId,
      damage_taken: killmail.victimDamageTaken,
      ship_type_id: killmail.victimShipTypeId,
      position: {
        x: killmail.positionX,
        y: killmail.positionY,
        z: killmail.positionZ,
      },
      items: items.map((item: any) => ({
        flag: item.flag,
        item_type_id: item.itemTypeId,
        quantity_dropped: item.quantityDropped || 0,
        quantity_destroyed: item.quantityDestroyed || 0,
        singleton: item.singleton,
      })),
    },
    attackers: attackers.map((attacker: any) => ({
      alliance_id: attacker.allianceId,
      character_id: attacker.characterId,
      corporation_id: attacker.corporationId,
      damage_done: attacker.damageDone,
      final_blow: attacker.finalBlow === true, // Postgres BOOLEAN
      security_status: attacker.securityStatus,
      ship_type_id: attacker.shipTypeId,
      weapon_type_id: attacker.weaponTypeId,
    })),
  };
}

/**
 * Calculate MD5 hash of ESI killmail JSON (used for ESI endpoints)
 */
function calculateKillmailHash(esiData: ESIKillmail): string {
  const json = JSON.stringify(esiData);
  return createHash("md5").update(json).digest("hex");
}

/**
 * Store complete ESI killmail data with related records
 */
export async function storeKillmail(
  esiData: ESIKillmail,
  hash?: string
): Promise<void> {
  try {
    const victim = esiData.victim;
    const nowUnix = Math.floor(Date.now() / 1000);
    const version = Date.now();
    const killmailHash = hash || calculateKillmailHash(esiData);
    const valueBreakdown = await calculateKillmailValues(esiData);

    // Find top attacker (final blow or highest damage)
    const finalBlowAttacker = esiData.attackers.find((a) => a.final_blow);
    const topAttacker =
      finalBlowAttacker ||
      esiData.attackers.reduce(
        (max, a) => (a.damage_done > max.damage_done ? a : max),
        esiData.attackers[0]
      );

    // Calculate flags
    const attackerCount = esiData.attackers.length;
    const solo = attackerCount === 1;
    const npc = esiData.attackers.every((a) => !a.character_id); // All attackers are NPC
    const awox =
      victim.alliance_id &&
      victim.alliance_id > 0 &&
      esiData.attackers.some((a) => a.alliance_id === victim.alliance_id);

    // Insert main killmail record
    const killmailRecord = {
      killmailId: esiData.killmail_id,
      killmailTime: esiData.killmail_time.replace("Z", "").replace("T", " "), // Convert ISO to ClickHouse DateTime format
      solarSystemId: esiData.solar_system_id,

      // Victim information
      victimAllianceId: victim.alliance_id || null,
      victimCharacterId: victim.character_id || null,
      victimCorporationId: victim.corporation_id,
      victimDamageTaken: victim.damage_taken,
      victimShipTypeId: victim.ship_type_id,

      // Victim position
      positionX: victim.position?.x || null,
      positionY: victim.position?.y || null,
      positionZ: victim.position?.z || null,

      // ESI hash for API access
      hash: killmailHash,

      // Denormalized attacker info
      topAttackerCharacterId: topAttacker?.character_id || null,
      topAttackerCorporationId: topAttacker?.corporation_id || null,
      topAttackerAllianceId: topAttacker?.alliance_id || null,
      topAttackerShipTypeId: topAttacker?.ship_type_id || null,

      // Aggregate stats
      totalValue: valueBreakdown.totalValue,
      attackerCount,

      // Flags
      npc,
      solo,
      awox,

      createdAt: new Date(nowUnix * 1000),
      version,
    };

    // Insert killmail
    await database.insert("killmails", killmailRecord);
    logger.info(
      `[Killmail] Stored killmail ${esiData.killmail_id} with hash ${killmailHash}`
    );

    // Insert attackers
    const attackerRecords = esiData.attackers.map((attacker) => ({
      killmailId: esiData.killmail_id,
      killmailTime: esiData.killmail_time.replace('Z', '').replace('T', ' '),
      allianceId: attacker.alliance_id || null,
      corporationId: attacker.corporation_id || null,
      characterId: attacker.character_id || null,
      damageDone: attacker.damage_done,
      finalBlow: attacker.final_blow ? true : false,
      securityStatus: attacker.security_status || null,
      shipTypeId: attacker.ship_type_id || null,
      weaponTypeId: attacker.weapon_type_id || null,
      createdAt: new Date(nowUnix * 1000),
      version,
    }));

    if (attackerRecords.length > 0) {
      await database.bulkInsert("attackers", attackerRecords);
    }

    // Insert items
    if (victim.items && victim.items.length > 0) {
      const itemRecords = victim.items.map((item) => ({
        killmailId: esiData.killmail_id,
        killmailTime: esiData.killmail_time.replace('Z', '').replace('T', ' '),
        flag: item.flag,
        itemTypeId: item.item_type_id,
        quantityDropped: item.quantity_dropped || 0,
        quantityDestroyed: item.quantity_destroyed || 0,
        singleton: item.singleton,
        createdAt: new Date(nowUnix * 1000),
        version,
      }));

      await database.bulkInsert("items", itemRecords);
    }
  } catch (error) {
    logger.error(`[Killmail] Error storing killmail:`, { error });
    throw error;
  }
}

/**
 * Store multiple ESI killmails with related records in bulk
 * More efficient than calling storeKillmail repeatedly
 */
export async function storeKillmailsBulk(
  esiDataArray: Array<{ esi: ESIKillmail; hash?: string }>,
  valueOverrides?: Map<number, KillmailValueBreakdown>
): Promise<void> {
  if (esiDataArray.length === 0) return;

  try {
    const nowUnix = Math.floor(Date.now() / 1000);
    const version = Date.now();
    const valueBreakdowns = await resolveKillmailValueBreakdowns(
      esiDataArray,
      valueOverrides
    );

    // Prepare all killmail records
    const killmailRecords = esiDataArray.map(({ esi, hash }, index) => {
      const victim = esi.victim;
      const killmailHash = hash || calculateKillmailHash(esi);
      const valueBreakdown = valueBreakdowns[index];

      // Find top attacker (final blow or highest damage)
      const finalBlowAttacker = esi.attackers.find((a) => a.final_blow);
      const topAttacker =
        finalBlowAttacker ||
        esi.attackers.reduce(
          (max, a) => (a.damage_done > max.damage_done ? a : max),
          esi.attackers[0]
        );

      // Calculate flags
      const attackerCount = esi.attackers.length;
      const solo = attackerCount === 1;
      const npc = esi.attackers.every((a) => !a.character_id); // All attackers are NPC
      const awox =
        victim.alliance_id &&
        victim.alliance_id > 0 &&
        esi.attackers.some((a) => a.alliance_id === victim.alliance_id);

      return {
        killmailId: esi.killmail_id,
        killmailTime: esi.killmail_time.replace("Z", "").replace("T", " "),
        solarSystemId: esi.solar_system_id,
        victimAllianceId: victim.alliance_id || null,
        victimCharacterId: victim.character_id || null,
        victimCorporationId: victim.corporation_id,
        victimDamageTaken: victim.damage_taken,
        victimShipTypeId: victim.ship_type_id,
        positionX: victim.position?.x || null,
        positionY: victim.position?.y || null,
        positionZ: victim.position?.z || null,
        hash: killmailHash,
        topAttackerCharacterId: topAttacker?.character_id || null,
        topAttackerCorporationId: topAttacker?.corporation_id || null,
        topAttackerAllianceId: topAttacker?.alliance_id || null,
        topAttackerShipTypeId: topAttacker?.ship_type_id || null,
        totalValue: valueBreakdown?.totalValue ?? 0,
        attackerCount,
        npc,
        solo,
        awox,
        createdAt: new Date(nowUnix * 1000),
        version,
      };
    });

    // Insert all killmails at once
    await database.bulkInsert("killmails", killmailRecords);
    logger.info(
      `[Killmail] Stored ${killmailRecords.length} killmails in bulk`
    );

    // Prepare all attacker records
    const allAttackerRecords = esiDataArray.flatMap(({ esi }) =>
      esi.attackers.map((attacker) => ({
        killmailId: esi.killmail_id,
        killmailTime: esi.killmail_time.replace('Z', '').replace('T', ' '),
        allianceId: attacker.alliance_id || null,
        corporationId: attacker.corporation_id || null,
        characterId: attacker.character_id || null,
        damageDone: attacker.damage_done,
        finalBlow: attacker.final_blow ? true : false,
        securityStatus: attacker.security_status || null,
        shipTypeId: attacker.ship_type_id || null,
        weaponTypeId: attacker.weapon_type_id || null,
        createdAt: new Date(nowUnix * 1000),
        version,
      }))
    );

    // Insert all attackers at once
    if (allAttackerRecords.length > 0) {
      await database.bulkInsert("attackers", allAttackerRecords);
      logger.info(
        `[Killmail] Stored ${allAttackerRecords.length} attackers in bulk`
      );
    }

    // Prepare all item records
    const allItemRecords = esiDataArray.flatMap(({ esi }) => {
      const victim = esi.victim;
      if (!victim.items || victim.items.length === 0) return [];

      return victim.items.map((item) => ({
        killmailId: esi.killmail_id,
        killmailTime: esi.killmail_time.replace('Z', '').replace('T', ' '),
        flag: item.flag,
        itemTypeId: item.item_type_id,
        quantityDropped: item.quantity_dropped || 0,
        quantityDestroyed: item.quantity_destroyed || 0,
        singleton: item.singleton,
        createdAt: new Date(nowUnix * 1000),
        version,
      }));
    });

    // Insert all items at once
    if (allItemRecords.length > 0) {
      await database.bulkInsert("items", allItemRecords);
      logger.info(`[Killmail] Stored ${allItemRecords.length} items in bulk`);
    }
  } catch (error) {
    logger.error(`[Killmail] Error storing killmails in bulk:`, { error });
    throw error;
  }
}

/**
 * Detailed killmail view interfaces
 */
export interface KillmailDetails {
  killmailId: number;
  killmailTime: string;
  victimDamageTaken: number;
  hash: string;
  victimCharacterId: number | null;
  victimCharacterName: string;
  victimCorporationId: number;
  victimCorporationName: string;
  victimCorporationTicker: string;
  victimAllianceId: number | null;
  victimAllianceName: string;
  victimAllianceTicker: string;
  victimShipTypeId: number;
  victimShipName: string;
  victimShipGroup: string;
  victimShipValue: number;
  solarSystemId: number;
  solarSystemName: string;
  regionName: string;
  solarSystemSecurity: number;
}

export interface KillmailItem {
  itemTypeId: number;
  name: string;
  quantityDropped: number;
  quantityDestroyed: number;
  flag: number;
  price: number;
}

export interface KillmailAttacker {
  characterId: number;
  characterName: string;
  corporationId: number;
  corporationName: string;
  corporationTicker: string;
  allianceId: number | null;
  allianceName: string;
  allianceTicker: string;
  damageDone: number;
  finalBlow: number;
  securityStatus: number | null;
  shipTypeId: number | null;
  shipName: string | null;
  weaponTypeId: number | null;
  weaponName: string | null;
}

export interface SiblingKillmail {
  killmailId: number;
  killmailTime: string;
  victimCharacterName: string;
  victimCharacterId: number | null;
  victimShipName: string;
  victimShipTypeId: number;
  totalValue: number;
}

/**
 * Get detailed killmail information for display page
 */
export async function getKillmailDetails(
  killmailId: number
): Promise<KillmailDetails | null> {
  const [row] = await database.sql<KillmailDetails[]>`
    SELECT
      k."killmailId" as "killmailId",
      k."killmailTime" as "killmailTime",
      k."victimDamageTaken" as "victimDamageTaken",
      k.hash as hash,
      k."victimCharacterId" as "victimCharacterId",
      coalesce(vc.name, vnpc.name, 'Unknown') as "victimCharacterName",
      k."victimCorporationId" as "victimCorporationId",
      coalesce(vcorp.name, vnpc_corp.name, 'Unknown') as "victimCorporationName",
      coalesce(vcorp.ticker, vnpc_corp."tickerName", '???') as "victimCorporationTicker",
      k."victimAllianceId" as "victimAllianceId",
      coalesce(valliance.name, 'Unknown') as "victimAllianceName",
      coalesce(valliance.ticker, '???') as "victimAllianceTicker",
      k."victimShipTypeId" as "victimShipTypeId",
      coalesce(vship.name, 'Unknown') as "victimShipName",
      coalesce(vship_group.name, 'Unknown') as "victimShipGroup",
      coalesce(vship_price."averagePrice", 0.0) as "victimShipValue",
      k."solarSystemId" as "solarSystemId",
      coalesce(sys.name, 'Unknown') as "solarSystemName",
      coalesce(reg.name, 'Unknown') as "regionName",
      coalesce(sys."securityStatus", 0.0) as "solarSystemSecurity"
    FROM killmails k


    LEFT JOIN characters vc ON k."victimCharacterId" = vc."characterId"
    LEFT JOIN npcCharacters vnpc ON k."victimCharacterId" = vnpc."characterId"

    LEFT JOIN corporations vcorp ON k."victimCorporationId" = vcorp."corporationId"
    LEFT JOIN npcCorporations vnpc_corp ON k."victimCorporationId" = vnpc_corp."corporationId"

    LEFT JOIN alliances valliance ON k."victimAllianceId" = valliance."allianceId"

    LEFT JOIN types vship ON k."victimShipTypeId" = vship."typeId"
    LEFT JOIN groups vship_group ON vship."groupId" = vship_group."groupId"

    LEFT JOIN (
      SELECT DISTINCT ON ("typeId")
        "typeId",
        "averagePrice"
      FROM prices
      WHERE "regionId" = 10000002
        AND "priceDate" = (
          SELECT max("priceDate") FROM prices WHERE "regionId" = 10000002
        )
      ORDER BY "typeId", version DESC
    ) vship_price ON k."victimShipTypeId" = vship_price."typeId"

    LEFT JOIN solarSystems sys ON k."solarSystemId" = sys."solarSystemId"
    LEFT JOIN regions reg ON sys."regionId" = reg."regionId"

    WHERE k."killmailId" = ${killmailId}
    LIMIT 1
  `;
  return row || null;
}

/**
 * Get all items for a killmail with prices
 */
export async function getKillmailItems(
  killmailId: number
): Promise<KillmailItem[]> {
  return await database.sql<KillmailItem[]>`
    SELECT
      i."itemTypeId",
      t.name,
      i."quantityDropped",
      i."quantityDestroyed",
      i.flag,
      coalesce(p."averagePrice", 0) as price
    FROM items i

    LEFT JOIN types t ON i."itemTypeId" = t."typeId"
    LEFT JOIN (
      SELECT DISTINCT ON ("typeId")
        "typeId",
        "averagePrice"
      FROM prices
      WHERE "regionId" = 10000002
      AND "priceDate" = (SELECT max("priceDate") FROM prices WHERE "regionId" = 10000002)
      ORDER BY "typeId", version DESC
    ) p ON i."itemTypeId" = p."typeId"
    WHERE i."killmailId" = ${killmailId}
    AND i."itemTypeId" IS NOT NULL
  `;
}

/**
 * Get all attackers for a killmail
 */
export async function getKillmailAttackers(
  killmailId: number
): Promise<KillmailAttacker[]> {
  return await database.sql<KillmailAttacker[]>`
    SELECT
      a."characterId",
      coalesce(c.name, nc.name, 'Unknown') as "characterName",
      a."corporationId",
      coalesce(corp.name, npc_corp.name, 'Unknown') as "corporationName",
      coalesce(corp.ticker, npc_corp."tickerName", '???') as "corporationTicker",
      a."allianceId",
      coalesce(a_alliance.name, 'Unknown') as "allianceName",
      coalesce(a_alliance.ticker, '???') as "allianceTicker",
      a."damageDone",
      a."finalBlow",
      a."securityStatus",
      a."shipTypeId",
      coalesce(t.name, 'Unknown') as "shipName",
      a."weaponTypeId",
      coalesce(w.name, 'Unknown') as "weaponName"
    FROM attackers a

    LEFT JOIN characters c ON a."characterId" = c."characterId"
    LEFT JOIN npcCharacters nc ON a."characterId" = nc."characterId"
    LEFT JOIN corporations corp ON a."corporationId" = corp."corporationId"
    LEFT JOIN npcCorporations npc_corp ON a."corporationId" = npc_corp."corporationId"
    LEFT JOIN alliances a_alliance ON a."allianceId" = a_alliance."allianceId"
    LEFT JOIN types t ON a."shipTypeId" = t."typeId"
    LEFT JOIN types w ON a."weaponTypeId" = w."typeId"
    WHERE a."killmailId" = ${killmailId}
    ORDER BY a."damageDone" DESC
  `;
}

/**
 * Get sibling killmails (same victim within time range)
 */
export async function getSiblingKillmails(
  victimCharacterId: number,
  startTime: string,
  endTime: string,
  excludeKillmailId: number,
  limit: number = 20
): Promise<SiblingKillmail[]> {
  if (!victimCharacterId) {
    return [];
  }

  return await database.sql<SiblingKillmail[]>`
    SELECT
      k."killmailId" as "killmailId",
      k."killmailTime" as "killmailTime",
      coalesce(vc.name, vnpc.name, 'Unknown') as "victimCharacterName",
      k."victimCharacterId" as "victimCharacterId",
      coalesce(vship.name, 'Unknown') as "victimShipName",
      k."victimShipTypeId" as "victimShipTypeId",
      k."totalValue" as "totalValue"
    FROM killmails k

    LEFT JOIN characters vc ON k."victimCharacterId" = vc."characterId"
    LEFT JOIN npcCharacters vnpc ON k."victimCharacterId" = vnpc."characterId"
    LEFT JOIN types vship ON k."victimShipTypeId" = vship."typeId"
    WHERE k."victimCharacterId" = ${victimCharacterId}
      AND k."killmailTime" >= ${startTime}::timestamp
      AND k."killmailTime" <= ${endTime}::timestamp
      AND k."killmailId" != ${excludeKillmailId}
    ORDER BY k."killmailTime" DESC
    LIMIT ${limit}
  `;
}

/**
 * Check if a killmail exists in the database
 * @param killmailId Killmail ID to check
 * @returns True if killmail exists
 */
export async function killmailExists(killmailId: number): Promise<boolean> {
  const [result] = await database.sql<{count: number}[]>`
    SELECT count(*) as count FROM killmails WHERE "killmailId" = ${killmailId}
  `;
  return Number(result?.count || 0) > 0;
}<|MERGE_RESOLUTION|>--- conflicted
+++ resolved
@@ -202,34 +202,15 @@
   killmailId: number
 ): Promise<ESIKillmail | null> {
   // Get main killmail record
-<<<<<<< HEAD
-  const killmail = await database.queryOne<any>(
-    'SELECT * FROM killmails WHERE "killmailId" = {id:UInt32}',
-    { id: killmailId }
-  );
-=======
   const [killmail] = await database.sql<any[]>`
     SELECT * FROM killmails WHERE "killmailId" = ${killmailId}
   `;
->>>>>>> e636a39f
 
   if (!killmail) {
     return null;
   }
 
   // Get attackers
-<<<<<<< HEAD
-  const attackers = await database.query<any>(
-    'SELECT * FROM attackers WHERE "killmailId" = {id:UInt32}',
-    { id: killmailId }
-  );
-
-  // Get items
-  const items = await database.query<any>(
-    'SELECT * FROM items WHERE "killmailId" = {id:UInt32}',
-    { id: killmailId }
-  );
-=======
   const attackers = await database.sql<any[]>`
     SELECT * FROM attackers WHERE "killmailId" = ${killmailId}
   `;
@@ -238,7 +219,6 @@
   const items = await database.sql<any[]>`
     SELECT * FROM items WHERE "killmailId" = ${killmailId}
   `;
->>>>>>> e636a39f
 
   // Convert Unix timestamp back to ISO string
   // ClickHouse DateTime is returned as a string "YYYY-MM-DD HH:MM:SS"

import { database } from '../helpers/database'

/**
 * Regions Model
 *
 * Provides query methods for regions SDE table
 */

export interface Region {
  regionId: number
  constellationIds: number[]
  description?: string
  factionId?: number
  name: string
  nebulaId?: number
  positionX: number
  positionY: number
  positionZ: number
  wormholeClassId?: number
  updatedAt: Date
  version: number
}

/**
 * Get a single region by ID
 */
export async function getRegion(regionId: number): Promise<Region | null> {
<<<<<<< HEAD
  return await database.queryOne<Region>(
    'SELECT * FROM regions WHERE "regionId" = {id:UInt32}',
    { id: regionId }
  )
=======
  const [row] = await database.sql<Region[]>`
    SELECT * FROM regions WHERE regionId = ${regionId}
  `
  return row || null
>>>>>>> 2ed70c14
}

/**
 * Get all regions
 */
export async function getAllRegions(): Promise<Region[]> {
  return await database.sql<Region[]>`
    SELECT * FROM regions ORDER BY name
  `
}

/**
 * Search regions by name
 */
export async function searchRegions(namePattern: string, limit: number = 10): Promise<Region[]> {
  return await database.sql<Region[]>`
    SELECT * FROM regions
    WHERE name ILIKE ${`%${namePattern}%`}
    ORDER BY name
    LIMIT ${limit}
  `
}

/**
 * Get region name by ID
 */
export async function getRegionName(regionId: number): Promise<string | null> {
<<<<<<< HEAD
  const result = await database.queryValue<string>(
    'SELECT name FROM regions WHERE "regionId" = {id:UInt32}',
    { id: regionId }
  )
  return result || null
=======
  const [result] = await database.sql<{name: string}[]>`
    SELECT name FROM regions WHERE regionId = ${regionId}
  `
  return result?.name || null
>>>>>>> 2ed70c14
}

/**
 * Get regions by faction
 */
export async function getRegionsByFaction(factionId: number): Promise<Region[]> {
<<<<<<< HEAD
  return await database.query<Region>(
    'SELECT * FROM regions WHERE "factionId" = {factionId:UInt32} ORDER BY name',
    { factionId }
  )
=======
  return await database.sql<Region[]>`
    SELECT * FROM regions WHERE factionId = ${factionId} ORDER BY name
  `
>>>>>>> 2ed70c14
}

/**
 * Count total regions
 */
export async function countRegions(): Promise<number> {
<<<<<<< HEAD
  return await database.count('regions')
}

/**
 * Get stats for a region
 */
export async function getRegionStats(regionId: number): Promise<any> {
  const sql = `
    SELECT
      count(k."killmailId") as kills,
      sum(k."totalValue") as iskDestroyed
    FROM killmails k
    INNER JOIN solarSystems s ON k."solarSystemId" = s."solarSystemId"
    WHERE s."regionId" = {id:UInt32}
  `

  const result = await database.queryOne<any>(sql, { id: regionId })

  return {
    kills: Number(result?.kills ?? 0),
    losses: 0,
    iskDestroyed: Number(result?.iskDestroyed ?? 0),
    iskLost: 0,
    efficiency: 100,
    iskEfficiency: 100,
    killLossRatio: 0
  }
=======
  const [result] = await database.sql<{count: number}[]>`
    SELECT count(*) as count FROM regions
  `
  return Number(result?.count || 0)
>>>>>>> 2ed70c14
}<|MERGE_RESOLUTION|>--- conflicted
+++ resolved
@@ -25,17 +25,10 @@
  * Get a single region by ID
  */
 export async function getRegion(regionId: number): Promise<Region | null> {
-<<<<<<< HEAD
-  return await database.queryOne<Region>(
-    'SELECT * FROM regions WHERE "regionId" = {id:UInt32}',
-    { id: regionId }
-  )
-=======
   const [row] = await database.sql<Region[]>`
     SELECT * FROM regions WHERE regionId = ${regionId}
   `
   return row || null
->>>>>>> 2ed70c14
 }
 
 /**
@@ -63,42 +56,29 @@
  * Get region name by ID
  */
 export async function getRegionName(regionId: number): Promise<string | null> {
-<<<<<<< HEAD
-  const result = await database.queryValue<string>(
-    'SELECT name FROM regions WHERE "regionId" = {id:UInt32}',
-    { id: regionId }
-  )
-  return result || null
-=======
   const [result] = await database.sql<{name: string}[]>`
     SELECT name FROM regions WHERE regionId = ${regionId}
   `
   return result?.name || null
->>>>>>> 2ed70c14
 }
 
 /**
  * Get regions by faction
  */
 export async function getRegionsByFaction(factionId: number): Promise<Region[]> {
-<<<<<<< HEAD
-  return await database.query<Region>(
-    'SELECT * FROM regions WHERE "factionId" = {factionId:UInt32} ORDER BY name',
-    { factionId }
-  )
-=======
   return await database.sql<Region[]>`
     SELECT * FROM regions WHERE factionId = ${factionId} ORDER BY name
   `
->>>>>>> 2ed70c14
 }
 
 /**
  * Count total regions
  */
 export async function countRegions(): Promise<number> {
-<<<<<<< HEAD
-  return await database.count('regions')
+  const [result] = await database.sql<{count: number}[]>`
+    SELECT count(*) as count FROM regions
+  `
+  return Number(result?.count || 0)
 }
 
 /**
@@ -125,10 +105,4 @@
     iskEfficiency: 100,
     killLossRatio: 0
   }
-=======
-  const [result] = await database.sql<{count: number}[]>`
-    SELECT count(*) as count FROM regions
-  `
-  return Number(result?.count || 0)
->>>>>>> 2ed70c14
 }
--- conflicted
+++ resolved
@@ -1,4 +1,3 @@
-<<<<<<< HEAD
 import {
   readFileSync,
   writeFileSync,
@@ -10,14 +9,7 @@
 import { createHash } from 'crypto';
 import { database } from '../helpers/database';
 import chalk from 'chalk';
-=======
-import { readFileSync, writeFileSync, mkdirSync, existsSync, readdirSync } from 'fs'
-import { join } from 'path'
-import { createHash } from 'crypto'
-import { database } from '../helpers/database'
-import chalk from 'chalk'
-import { logger } from '../helpers/logger'
->>>>>>> 44bdde6d
+import { logger } from '../helpers/logger';
 
 /**
  * Schema Migration Plugin for Postgres
@@ -143,12 +135,13 @@
     }
     return checksums;
   } catch (e) {
-    logger.error(chalk.yellow('⚠️  Failed to load checksums from DB:'), { error: String(e) });
+    logger.error(chalk.yellow('⚠️  Failed to load checksums from DB:'), {
+      error: String(e),
+    });
     return {};
   }
 }
 
-<<<<<<< HEAD
 async function saveChecksumToDb(
   filename: string,
   checksum: string,
@@ -161,43 +154,23 @@
         // This is expected for the migration that creates the table
         return;
       }
-      console.warn(
+      logger.warn(
         chalk.yellow(
           `⚠️  Cannot save checksum for ${filename}: 'migrations' table does not exist yet.`
         )
       );
       return;
     }
-=======
-async function saveChecksumToDb(filename: string, checksum: string, success: boolean = true) {
-    try {
-        const exists = await database.tableExists('migrations');
-        if (!exists) {
-             if (filename.includes('create-migrations-table')) {
-                 // This is expected for the migration that creates the table
-                 return;
-             }
-             logger.warn(chalk.yellow(`⚠️  Cannot save checksum for ${filename}: 'migrations' table does not exist yet.`));
-             return;
-        }
->>>>>>> 44bdde6d
 
     await database.sql`
             INSERT INTO migrations (filename, checksum, success)
             VALUES (${filename}, ${checksum}, ${success})
         `;
-<<<<<<< HEAD
   } catch (e) {
-    console.error(
-      chalk.red(`Failed to save checksum for ${filename} to DB:`),
-      e
-    );
-  }
-=======
-    } catch (e) {
-        logger.error(chalk.red(`Failed to save checksum for ${filename} to DB:`), { error: String(e) });
-    }
->>>>>>> 44bdde6d
+    logger.error(chalk.red(`Failed to save checksum for ${filename} to DB:`), {
+      error: String(e),
+    });
+  }
 }
 
 /**
@@ -406,54 +379,34 @@
       const existingCol = currentColumnMap.get(col.name.toLowerCase());
 
       if (!existingCol) {
-<<<<<<< HEAD
-        console.log(
+        logger.info(
           chalk.yellow(
             `⚠️  Column '${col.name}' missing in table '${tableName}', adding it...`
           )
         );
-=======
-        logger.info(chalk.yellow(`⚠️  Column '${col.name}' missing in table '${tableName}', adding it...`))
->>>>>>> 44bdde6d
 
         let alterSql = `ALTER TABLE ${tableName} ADD COLUMN ${col.name} ${col.type}`;
 
         // Add constraints if needed (simplistic)
         if (!col.nullable) {
-<<<<<<< HEAD
           // If adding NOT NULL column to existing table, we need a default
           if (col.defaultValue) {
             alterSql += ` DEFAULT ${col.defaultValue} NOT NULL`;
           } else {
             // Cannot add NOT NULL without default to populated table easily
             // So we skip NOT NULL constraint for now or warn
-            console.warn(
+            logger.warn(
               chalk.yellow(
                 `   Warning: Adding NOT NULL column '${col.name}' without default value. Constraint might be omitted.`
               )
             );
           }
-=======
-             // If adding NOT NULL column to existing table, we need a default
-             if (col.defaultValue) {
-                 alterSql += ` DEFAULT ${col.defaultValue} NOT NULL`
-             } else {
-                 // Cannot add NOT NULL without default to populated table easily
-                 // So we skip NOT NULL constraint for now or warn
-                 logger.warn(chalk.yellow(`   Warning: Adding NOT NULL column '${col.name}' without default value. Constraint might be omitted.`))
-             }
->>>>>>> 44bdde6d
         } else if (col.defaultValue) {
           alterSql += ` DEFAULT ${col.defaultValue}`;
         }
 
-<<<<<<< HEAD
         await database.sql.unsafe(alterSql);
-        console.log(chalk.green(`   ✓ Added column '${col.name}'`));
-=======
-        await database.sql.unsafe(alterSql)
-        logger.info(chalk.green(`   ✓ Added column '${col.name}'`))
->>>>>>> 44bdde6d
+        logger.info(chalk.green(`   ✓ Added column '${col.name}'`));
       } else {
         // Check for type mismatches (simplified check)
         // Note: comparing SQL types is hard because of aliases (int vs integer, varchar vs character varying)
@@ -489,78 +442,40 @@
             continue;
           }
 
-<<<<<<< HEAD
-          console.warn(
+          logger.warn(
             chalk.yellow(
               `⚠️  Column '${col.name}' in table '${tableName}' has type mismatch.`
             )
           );
-          console.warn(
+          logger.warn(
             chalk.gray(`   Defined: ${col.type}, Database: ${existingCol.type}`)
           );
-          console.warn(
+          logger.warn(
             chalk.gray(`   Automatic type migration is skipped for safety.`)
           );
         }
       }
     }
   } catch (e) {
-    console.error(
-      chalk.red(`Failed to sync schema for table ${tableName}:`),
-      e
-    );
-=======
-          const type1 = aliases[normDefType] || normDefType
-          const type2 = aliases[normDbType] || normDbType
-
-          if (type1 !== type2 && !type2.includes(type1) && !type1.includes(type2)) {
-              // Ignore array type mismatches (Postgres reports ARRAY for any array type)
-              if (type2 === 'array' && type1.endsWith('[]')) {
-                  continue
-              }
-
-              logger.warn(chalk.yellow(`⚠️  Column '${col.name}' in table '${tableName}' has type mismatch.`))
-              logger.warn(chalk.gray(`   Defined: ${col.type}, Database: ${existingCol.type}`))
-              logger.warn(chalk.gray(`   Automatic type migration is skipped for safety.`))
-          }
-      }
-    }
-  } catch (e) {
-    logger.error(chalk.red(`Failed to sync schema for table ${tableName}:`), { error: String(e) })
->>>>>>> 44bdde6d
+    logger.error(chalk.red(`Failed to sync schema for table ${tableName}:`), {
+      error: String(e),
+    });
     throw e; // Re-throw to stop migration
   }
 }
 
 export async function migrateSchema() {
-<<<<<<< HEAD
   try {
-    console.log(chalk.blue('🔧 Starting schema migration...'));
-=======
-    try {
-      logger.info(chalk.blue('🔧 Starting schema migration...'))
-
-      // Ensure .data directory exists
-      if (!existsSync(DATA_DIR)) {
-        mkdirSync(DATA_DIR, { recursive: true })
-      }
-
-      // Check if migrations directory exists
-      if (!existsSync(MIGRATIONS_DIR)) {
-        logger.error(chalk.red(`❌ Migrations directory not found: ${MIGRATIONS_DIR}`))
-        return
-      }
->>>>>>> 44bdde6d
+    logger.info(chalk.blue('🔧 Starting schema migration...'));
 
     // Ensure .data directory exists
     if (!existsSync(DATA_DIR)) {
       mkdirSync(DATA_DIR, { recursive: true });
     }
 
-<<<<<<< HEAD
     // Check if migrations directory exists
     if (!existsSync(MIGRATIONS_DIR)) {
-      console.error(
+      logger.error(
         chalk.red(`❌ Migrations directory not found: ${MIGRATIONS_DIR}`)
       );
       return;
@@ -572,33 +487,18 @@
       .sort();
 
     if (migrationFiles.length === 0) {
-      console.error(chalk.red('❌ No migration files found in db/ directory'));
+      logger.error(chalk.red('❌ No migration files found in db/ directory'));
       return;
     }
-=======
-      if (migrationFiles.length === 0) {
-        logger.error(chalk.red('❌ No migration files found in db/ directory'))
-        return
-      }
-
-      logger.info(chalk.cyan(`📁 Found ${migrationFiles.length} migration files`))
-
-      // Ensure we have a database connection
-      const connected = await database.ping()
-      if (!connected) {
-        logger.error(chalk.red('❌ Postgres not connected, skipping schema migration'))
-        return
-      }
->>>>>>> 44bdde6d
-
-    console.log(
+
+    logger.info(
       chalk.cyan(`📁 Found ${migrationFiles.length} migration files`)
     );
 
     // Ensure we have a database connection
     const connected = await database.ping();
     if (!connected) {
-      console.error(
+      logger.error(
         chalk.red('❌ Postgres not connected, skipping schema migration')
       );
       return;
@@ -639,29 +539,17 @@
       }
     }
 
-<<<<<<< HEAD
     // If no files need migration, skip
     if (filesToMigrate.length === 0) {
-      console.log(chalk.green(`✅ Schema is up to date (no changes detected)`));
+      logger.info(chalk.green(`✅ Schema is up to date (no changes detected)`));
       return;
     }
 
-    console.log(
+    logger.info(
       chalk.yellow(`ℹ️  ${filesToMigrate.length} file(s) need migration`)
     );
 
-    console.log(chalk.blue('🔄 Applying schema migration...\n'));
-=======
-      // If no files need migration, skip
-      if (filesToMigrate.length === 0) {
-        logger.info(chalk.green(`✅ Schema is up to date (no changes detected)`))
-        return
-      }
-
-      logger.info(chalk.yellow(`ℹ️  ${filesToMigrate.length} file(s) need migration`))
-
-      logger.info(chalk.blue('🔄 Applying schema migration...\n'))
->>>>>>> 44bdde6d
+    logger.info(chalk.blue('🔄 Applying schema migration...\n'));
 
     let totalSuccessCount = 0;
     let totalErrorCount = 0;
@@ -676,9 +564,8 @@
         // Split the file into individual SQL statements
         const statements = splitSqlStatements(content);
 
-<<<<<<< HEAD
         if (statements.length === 0) {
-          console.log(
+          logger.info(
             chalk.yellow(`⚠ ${file}`) + chalk.gray(` (0ms, empty file)`)
           );
           await saveChecksumToDb(file, currentChecksums[file], true);
@@ -686,15 +573,6 @@
           totalSuccessCount++;
           continue;
         }
-=======
-          if (statements.length === 0) {
-            logger.info(chalk.yellow(`⚠ ${file}`) + chalk.gray(` (0ms, empty file)`))
-            await saveChecksumToDb(file, currentChecksums[file], true);
-            storedChecksums[file] = currentChecksums[file]
-            totalSuccessCount++
-            continue
-          }
->>>>>>> 44bdde6d
 
         // Execute each statement individually
         for (const statement of statements) {
@@ -728,10 +606,9 @@
         const timeStr =
           fileElapsedTime < 1000
             ? `${fileElapsedTime}ms`
-<<<<<<< HEAD
             : `${(fileElapsedTime / 1000).toFixed(2)}s`;
 
-        console.log(
+        logger.info(
           chalk.green(`✓ ${file}`) +
             chalk.gray(
               ` (${timeStr}, ${statements.length} statement${statements.length === 1 ? '' : 's'})`
@@ -748,53 +625,19 @@
         const fileElapsedTime = Date.now() - fileStartTime;
         const timeStr =
           fileElapsedTime < 1000
-=======
-            : `${(fileElapsedTime / 1000).toFixed(2)}s`
-
-          logger.info(chalk.green(`✓ ${file}`) + chalk.gray(` (${timeStr}, ${statements.length} statement${statements.length === 1 ? '' : 's'})`))
-
-          // Update stored checksum for this file
-          await saveChecksumToDb(file, currentChecksums[file], true);
-          storedChecksums[file] = currentChecksums[file]
-          totalSuccessCount++
-        } catch (error) {
-          const errorMessage = error instanceof Error ? error.message : String(error)
-          const fileElapsedTime = Date.now() - fileStartTime
-          const timeStr = fileElapsedTime < 1000
->>>>>>> 44bdde6d
             ? `${fileElapsedTime}ms`
             : `${(fileElapsedTime / 1000).toFixed(2)}s`;
 
-<<<<<<< HEAD
-        console.log(chalk.red(`✗ ${file}`) + chalk.gray(` (${timeStr})`));
-        console.error(chalk.red(`   ❌ ${errorMessage.substring(0, 150)}`));
+        logger.info(chalk.red(`✗ ${file}`) + chalk.gray(` (${timeStr})`));
+        logger.error(chalk.red(`   ❌ ${errorMessage.substring(0, 150)}`));
         totalErrorCount++;
-=======
-          logger.info(chalk.red(`✗ ${file}`) + chalk.gray(` (${timeStr})`))
-          logger.error(chalk.red(`   ❌ ${errorMessage.substring(0, 150)}`))
-          totalErrorCount++
-        }
-      }
-
-      logger.info('') // Empty line
-
-      if (totalErrorCount === 0) {
-        logger.info(chalk.green(`✅ Schema migration completed successfully (${totalSuccessCount} files)`))
-        // Also update local JSON file as backup
-        try {
-            writeFileSync(CHECKSUM_FILE, JSON.stringify(storedChecksums, null, 2), 'utf-8')
-        } catch (e) {}
-      } else {
-        logger.info(chalk.yellow(`⚠️  Schema migration completed with errors (${totalSuccessCount} successful, ${totalErrorCount} failed)`))
->>>>>>> 44bdde6d
-      }
-    }
-
-<<<<<<< HEAD
-    console.log(''); // Empty line
+      }
+    }
+
+    logger.info(''); // Empty line
 
     if (totalErrorCount === 0) {
-      console.log(
+      logger.info(
         chalk.green(
           `✅ Schema migration completed successfully (${totalSuccessCount} files)`
         )
@@ -808,18 +651,16 @@
         );
       } catch (e) {}
     } else {
-      console.log(
+      logger.info(
         chalk.yellow(
           `⚠️  Schema migration completed with errors (${totalSuccessCount} successful, ${totalErrorCount} failed)`
         )
       );
-=======
-    } catch (error) {
-      logger.error(chalk.red('❌ Schema migration failed:'), { error: String(error) })
->>>>>>> 44bdde6d
     }
   } catch (error) {
-    console.error(chalk.red('❌ Schema migration failed:'), error);
+    logger.error(chalk.red('❌ Schema migration failed:'), {
+      error: String(error),
+    });
   }
 }
 

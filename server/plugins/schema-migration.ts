import {
  readFileSync,
  writeFileSync,
  mkdirSync,
  existsSync,
  readdirSync,
} from 'fs';
import { join } from 'path';
import { createHash } from 'crypto';
import { database } from '../helpers/database';
import chalk from 'chalk';

/**
 * Schema Migration Plugin for Postgres
 *
 * This plugin handles idempotent database schema application by:
 * 1. Reading all SQL files from the db/ directory (ordered by filename)
 * 2. Calculating checksums for each file
 * 3. Comparing with stored checksums in the 'migrations' table
 * 4. Applying only changed migrations
 * 5. Handling schema evolution (adding new columns) automatically
 * 6. Updating checksums after successful migration
 */

const DATA_DIR = join(process.cwd(), '.data');
const CHECKSUM_FILE = join(DATA_DIR, 'schema-checksums.json');
const MIGRATIONS_DIR = join(process.cwd(), 'db');

interface FileChecksums {
  [filename: string]: string;
}

interface ColumnDefinition {
  name: string;
  type: string;
  nullable: boolean;
  defaultValue?: string;
}

/**
 * Split SQL content into individual statements
 * Handles multiple statements separated by semicolons,
 * SQL comments (line and block), empty lines, and whitespace.
 */
function splitSqlStatements(content: string): string[] {
  const statements: string[] = [];
  let currentStatement = '';
  let inBlockComment = false;
  let inString = false;
  let stringDelimiter = '';

  const lines = content.split('\n');

  for (let i = 0; i < lines.length; i++) {
    let line = lines[i];
    let processedLine = '';

    // Process line character by character to handle comments and strings
    for (let j = 0; j < line.length; j++) {
      const char = line[j];
      const nextChar = j + 1 < line.length ? line[j + 1] : '';
      const prevChar = j > 0 ? line[j - 1] : '';

      // Handle block comments
      if (!inString && char === '/' && nextChar === '*') {
        inBlockComment = true;
        j++; // Skip the *
        continue;
      }
      if (inBlockComment && char === '*' && nextChar === '/') {
        inBlockComment = false;
        j++; // Skip the /
        continue;
      }
      if (inBlockComment) {
        continue;
      }

      // Handle line comments
      if (!inString && char === '-' && nextChar === '-') {
        // Rest of line is a comment
        break;
      }

      // Handle strings
      if (!inString && (char === "'" || char === '"')) {
        inString = true;
        stringDelimiter = char;
        processedLine += char;
        continue;
      }
      if (inString && char === stringDelimiter && prevChar !== '\\') {
        inString = false;
        stringDelimiter = '';
        processedLine += char;
        continue;
      }

      processedLine += char;
    }

    // Add processed line to current statement
    if (processedLine.trim().length > 0) {
      currentStatement += processedLine + '\n';
    }
  }

  // Split by semicolons (now that comments are removed)
  const parts = currentStatement.split(';');

  for (const part of parts) {
    const trimmed = part.trim();
    if (trimmed.length > 0) {
      statements.push(trimmed);
    }
  }

  return statements;
}

async function loadChecksumsFromDb(): Promise<FileChecksums> {
  try {
    const exists = await database.tableExists('migrations');
    if (!exists) return {};

    const rows = await database.sql<{ filename: string; checksum: string }[]>`
        SELECT DISTINCT ON (filename) filename, checksum
        FROM migrations
        ORDER BY filename, id DESC
    `;
    const checksums: FileChecksums = {};
    for (const row of rows) {
      checksums[row.filename] = row.checksum;
    }
    return checksums;
  } catch (e) {
    console.error(chalk.yellow('⚠️  Failed to load checksums from DB:'), e);
    return {};
  }
}

async function saveChecksumToDb(
  filename: string,
  checksum: string,
  success: boolean = true
) {
  try {
    const exists = await database.tableExists('migrations');
    if (!exists) {
      if (filename.includes('create-migrations-table')) {
        // This is expected for the migration that creates the table
        return;
      }
      console.warn(
        chalk.yellow(
          `⚠️  Cannot save checksum for ${filename}: 'migrations' table does not exist yet.`
        )
      );
      return;
    }

    await database.sql`
            INSERT INTO migrations (filename, checksum, success)
            VALUES (${filename}, ${checksum}, ${success})
        `;
  } catch (e) {
    console.error(
      chalk.red(`Failed to save checksum for ${filename} to DB:`),
      e
    );
  }
}

/**
 * Parse a CREATE TABLE statement to extract table name and columns
 *
 * This is a simplified parser and may not handle all SQL complexities.
 * It assumes a relatively standard CREATE TABLE syntax.
 */
function parseCreateTable(
  statement: string
): { tableName: string; columns: ColumnDefinition[] } | null {
  // Normalize whitespace
  const normalized = statement.replace(/\s+/g, ' ').trim();

  // Regex to find table name
  // Matches: CREATE TABLE [IF NOT EXISTS] "tableName" (
  // or CREATE TABLE [IF NOT EXISTS] tableName (
  const tableMatch = normalized.match(
    /CREATE TABLE(?:\s+IF NOT EXISTS)?\s+("?[^"\s(]+"?)\s*\(/i
  );
  if (!tableMatch) return null;

  const tableName = tableMatch[1].replace(/"/g, ''); // Remove quotes if present

  // Extract content inside parentheses
  // We need to find the matching closing parenthesis
  const startIndex = normalized.indexOf('(');
  if (startIndex === -1) return null;

  let openCount = 0;
  let endIndex = -1;
  let inString = false;
  let stringQuote = '';

  for (let i = startIndex; i < normalized.length; i++) {
    const char = normalized[i];

    if (!inString) {
      if (char === "'" || char === '"') {
        inString = true;
        stringQuote = char;
      } else if (char === '(') {
        openCount++;
      } else if (char === ')') {
        openCount--;
      }
    } else {
      // Handle escaped quotes? Simplistic check for now
      if (char === stringQuote) {
        inString = false;
      }
    }

    if (openCount === 0 && i > startIndex) {
      // i > startIndex ensures we don't break on the first '('
      endIndex = i;
      break;
    }
  }

  if (endIndex === -1) return null;

  const columnsContent = normalized.substring(startIndex + 1, endIndex);

  // Split columns by comma, but handle commas inside parentheses and strings
  const columns: string[] = [];
  let current = '';
  let parenDepth = 0;
  inString = false;

  for (let i = 0; i < columnsContent.length; i++) {
    const char = columnsContent[i];

    if (!inString) {
      if (char === "'" || char === '"') {
        inString = true;
        stringQuote = char;
      } else if (char === '(') {
        parenDepth++;
      } else if (char === ')') {
        parenDepth--;
      } else if (char === ',' && parenDepth === 0) {
        columns.push(current.trim());
        current = '';
        continue;
      }
    } else {
      if (char === stringQuote) {
        inString = false;
      }
    }
    current += char;
  }
  if (current.trim()) columns.push(current.trim());

  const columnDefinitions: ColumnDefinition[] = [];

  for (const colDef of columns) {
    // Skip constraints like PRIMARY KEY (id), INDEX ..., UNIQUE ...
    if (
      /^(PRIMARY KEY|CONSTRAINT|INDEX|UNIQUE|CHECK|FOREIGN KEY)/i.test(colDef)
    )
      continue;

    // Improved parsing for name and type
    // Name is first word (maybe quoted)
    const nameMatch = colDef.match(/^"([^"]+)"|^([a-zA-Z0-9_]+)/);
    if (!nameMatch) continue;

    const name = nameMatch[1] || nameMatch[2];

    // Type follows name
    // We need to extract type which might contain spaces or parentheses
    let rest = colDef.substring(nameMatch[0].length).trim();

    // Extract type: assume it ends before DEFAULT, NOT NULL, NULL, CHECK, PRIMARY KEY, UNIQUE
    const typeEndMatch = rest.match(
      /\s+(DEFAULT|NOT NULL|NULL|CHECK|PRIMARY KEY|UNIQUE|REFERENCES)/i
    );
    let type = '';
    if (typeEndMatch) {
      type = rest.substring(0, typeEndMatch.index).trim();
      rest = rest.substring(typeEndMatch.index!); // Keep the constraints in rest
    } else {
      type = rest; // No constraints
      rest = '';
    }

    if (!type) continue; // Should have a type

    // Check for NOT NULL (default is nullable in SQL, but usually we want to know)
    const nullable = !/NOT NULL/i.test(rest);

    // Check for DEFAULT
    // This is still simplistic for complex defaults but handles basic ones
    let defaultValue: string | undefined;
    const defaultMatch = rest.match(/DEFAULT\s+(.*)/i);
    if (defaultMatch) {
      defaultValue = defaultMatch[1].trim();

      // If there are trailing constraints like NOT NULL, we need to strip them
      // But we already stripped them above if they were separated by space!
      // The problem is my regex logic for typeEndMatch might have missed something
      // or "rest" here only contains the DEFAULT part and afterwards.

      // Wait, I split "rest" based on typeEndMatch.
      // If I had "INTEGER DEFAULT 'pending,active'", typeEndMatch matched "DEFAULT".
      // So "rest" now contains "DEFAULT 'pending,active'".

      // My simplified default matching was bad.
      // Let's take the part after DEFAULT
      const defaultVal = defaultMatch[1].trim();

      // It might be a string literal or number or keyword
      if (defaultVal.startsWith("'")) {
        // It's a string, find the closing quote
        // We know the parser logic respected quotes when extracting columns,
        // so this string should be safe/complete within this column definition.
        // But we might have trailing keywords if I missed them in typeEndMatch (unlikely given the list).
        defaultValue = defaultVal;
      } else {
        // It's a number or keyword (e.g. 0 or TRUE)
        defaultValue = defaultVal.split(' ')[0];
      }
    }
    // Better default handling needed if we want to support function calls like NOW() or expressions
    // But for now, we stick to simple string/number literals or single token keywords

    columnDefinitions.push({
      name,
      type,
      nullable,
      defaultValue,
    });
  }

  return { tableName, columns: columnDefinitions };
}

/**
 * Sync table schema by adding missing columns
 */
async function syncTableSchema(statement: string) {
  const parsed = parseCreateTable(statement);
  if (!parsed) return;

  const { tableName, columns } = parsed;

  try {
    // Check if table exists
    const exists = await database.tableExists(tableName);
    if (!exists) return; // Should have been created by the statement execution before calling this

    // Get current columns
    const currentColumns = await database.getTableSchema(tableName);
    // Postgres stores unquoted identifiers in lowercase.
    // We need to match case-insensitively unless we assume everything is lowercase or quoted.
    // For simplicity, we'll lowercase everything for comparison unless the definition uses quotes.
    // But our parseCreateTable strips quotes for name.
    const currentColumnMap = new Map(
      currentColumns.map((c) => [c.name.toLowerCase(), c])
    );

    // Find missing columns
    for (const col of columns) {
      const existingCol = currentColumnMap.get(col.name.toLowerCase());

      if (!existingCol) {
        console.log(
          chalk.yellow(
            `⚠️  Column '${col.name}' missing in table '${tableName}', adding it...`
          )
        );

        let alterSql = `ALTER TABLE ${tableName} ADD COLUMN ${col.name} ${col.type}`;

        // Add constraints if needed (simplistic)
        if (!col.nullable) {
          // If adding NOT NULL column to existing table, we need a default
          if (col.defaultValue) {
            alterSql += ` DEFAULT ${col.defaultValue} NOT NULL`;
          } else {
            // Cannot add NOT NULL without default to populated table easily
            // So we skip NOT NULL constraint for now or warn
            console.warn(
              chalk.yellow(
                `   Warning: Adding NOT NULL column '${col.name}' without default value. Constraint might be omitted.`
              )
            );
          }
        } else if (col.defaultValue) {
          alterSql += ` DEFAULT ${col.defaultValue}`;
        }

        await database.sql.unsafe(alterSql);
        console.log(chalk.green(`   ✓ Added column '${col.name}'`));
      } else {
<<<<<<< HEAD
          // Check for type mismatches (simplified check)
          // Note: comparing SQL types is hard because of aliases (int vs integer, varchar vs character varying)
          // We do a loose check or just log if it looks very different

          // Just logging for now as requested by "changes in fields"
          // Implementing auto-migration for types is dangerous

          // Normalize types for comparison (very basic)
          const normDefType = col.type.toLowerCase().split('(')[0].trim();
          const normDbType = existingCol.type.toLowerCase().split('(')[0].trim();

          // Some common aliases
          const aliases: Record<string, string> = {
              'int': 'integer',
              'int4': 'integer',
              'int8': 'bigint',
              'serial': 'integer',
              'bigserial': 'bigint',
              'varchar': 'character varying',
              'bool': 'boolean'
=======
        // Check for type mismatches (simplified check)
        // Note: comparing SQL types is hard because of aliases (int vs integer, varchar vs character varying)
        // We do a loose check or just log if it looks very different

        // Just logging for now as requested by "changes in fields"
        // Implementing auto-migration for types is dangerous

        // Normalize types for comparison (very basic)
        const normDefType = col.type.toLowerCase().split('(')[0].trim();
        const normDbType = existingCol.type.toLowerCase().split('(')[0].trim();

        // Some common aliases
        const aliases: Record<string, string> = {
          int: 'integer',
          int4: 'integer',
          int8: 'bigint',
          serial: 'integer',
          varchar: 'character varying',
          bool: 'boolean',
        };

        const type1 = aliases[normDefType] || normDefType;
        const type2 = aliases[normDbType] || normDbType;

        if (
          type1 !== type2 &&
          !type2.includes(type1) &&
          !type1.includes(type2)
        ) {
          // Ignore array type mismatches (Postgres reports ARRAY for any array type)
          if (type2 === 'array' && type1.endsWith('[]')) {
            continue;
>>>>>>> 8389c0fc
          }

          console.warn(
            chalk.yellow(
              `⚠️  Column '${col.name}' in table '${tableName}' has type mismatch.`
            )
          );
          console.warn(
            chalk.gray(`   Defined: ${col.type}, Database: ${existingCol.type}`)
          );
          console.warn(
            chalk.gray(`   Automatic type migration is skipped for safety.`)
          );
        }
      }
    }
  } catch (e) {
    console.error(
      chalk.red(`Failed to sync schema for table ${tableName}:`),
      e
    );
    throw e; // Re-throw to stop migration
  }
}

export async function migrateSchema() {
  try {
    console.log(chalk.blue('🔧 Starting schema migration...'));

    // Ensure .data directory exists
    if (!existsSync(DATA_DIR)) {
      mkdirSync(DATA_DIR, { recursive: true });
    }

    // Check if migrations directory exists
    if (!existsSync(MIGRATIONS_DIR)) {
      console.error(
        chalk.red(`❌ Migrations directory not found: ${MIGRATIONS_DIR}`)
      );
      return;
    }

    // Read all SQL files from migrations directory, sorted by filename
    const migrationFiles = readdirSync(MIGRATIONS_DIR)
      .filter((file) => file.endsWith('.sql'))
      .sort();

    if (migrationFiles.length === 0) {
      console.error(chalk.red('❌ No migration files found in db/ directory'));
      return;
    }

    console.log(
      chalk.cyan(`📁 Found ${migrationFiles.length} migration files`)
    );

    // Ensure we have a database connection
    const connected = await database.ping();
    if (!connected) {
      console.error(
        chalk.red('❌ Postgres not connected, skipping schema migration')
      );
      return;
    }

    // Read stored checksums from DB (and file for backward compatibility/backup)
    let storedChecksums: FileChecksums = await loadChecksumsFromDb();

    // If DB is empty, try loading from file as a fallback (only for initial migration to DB storage)
    if (
      Object.keys(storedChecksums).length === 0 &&
      existsSync(CHECKSUM_FILE)
    ) {
      try {
        const fileChecksums = JSON.parse(readFileSync(CHECKSUM_FILE, 'utf-8'));
        // Merge file checksums, but only if they look valid
        if (fileChecksums) {
          storedChecksums = { ...fileChecksums, ...storedChecksums };
        }
      } catch (error) {
        // Ignore error
      }
    }

    // Calculate current checksums and find files that need migration
    const currentChecksums: FileChecksums = {};
    const filesToMigrate: string[] = [];

    for (const file of migrationFiles) {
      const filePath = join(MIGRATIONS_DIR, file);
      const content = readFileSync(filePath, 'utf-8');
      const checksum = createHash('sha256').update(content).digest('hex');
      currentChecksums[file] = checksum;

      // If checksum doesn't match or file is new, mark for migration
      if (!storedChecksums[file] || storedChecksums[file] !== checksum) {
        filesToMigrate.push(file);
      }
    }

    // If no files need migration, skip
    if (filesToMigrate.length === 0) {
      console.log(chalk.green(`✅ Schema is up to date (no changes detected)`));
      return;
    }

    console.log(
      chalk.yellow(`ℹ️  ${filesToMigrate.length} file(s) need migration`)
    );

    console.log(chalk.blue('🔄 Applying schema migration...\n'));

    let totalSuccessCount = 0;
    let totalErrorCount = 0;

    // Process each file that needs migration
    for (const file of filesToMigrate) {
      const fileStartTime = Date.now();
      const filePath = join(MIGRATIONS_DIR, file);
      const content = readFileSync(filePath, 'utf-8');

      try {
        // Split the file into individual SQL statements
        const statements = splitSqlStatements(content);

        if (statements.length === 0) {
          console.log(
            chalk.yellow(`⚠ ${file}`) + chalk.gray(` (0ms, empty file)`)
          );
          await saveChecksumToDb(file, currentChecksums[file], true);
          storedChecksums[file] = currentChecksums[file];
          totalSuccessCount++;
          continue;
        }

        // Execute each statement individually
        for (const statement of statements) {
          // Skip CREATE DATABASE statements as we are already connected to a DB
          if (
            statement.toUpperCase().startsWith('CREATE DATABASE') ||
            statement.toUpperCase().includes('CREATE DATABASE')
          ) {
            continue;
          }

          // Attempt to execute the statement (e.g. CREATE TABLE)
          try {
            await database.sql.unsafe(statement);
          } catch (e) {
            // Ignore "already exists" errors for CREATE TABLE/INDEX, but re-throw others
            const msg = e instanceof Error ? e.message : String(e);
            if (!msg.includes('already exists')) {
              throw e;
            }
          }

          // If it's a CREATE TABLE statement, also check for schema sync
          // We do this even if the table already exists (the execution might have been skipped or failed with 'already exists')
          if (statement.toUpperCase().includes('CREATE TABLE')) {
            await syncTableSchema(statement);
          }
        }

        const fileElapsedTime = Date.now() - fileStartTime;
        const timeStr =
          fileElapsedTime < 1000
            ? `${fileElapsedTime}ms`
            : `${(fileElapsedTime / 1000).toFixed(2)}s`;

        console.log(
          chalk.green(`✓ ${file}`) +
            chalk.gray(
              ` (${timeStr}, ${statements.length} statement${statements.length === 1 ? '' : 's'})`
            )
        );

        // Update stored checksum for this file
        await saveChecksumToDb(file, currentChecksums[file], true);
        storedChecksums[file] = currentChecksums[file];
        totalSuccessCount++;
      } catch (error) {
        const errorMessage =
          error instanceof Error ? error.message : String(error);
        const fileElapsedTime = Date.now() - fileStartTime;
        const timeStr =
          fileElapsedTime < 1000
            ? `${fileElapsedTime}ms`
            : `${(fileElapsedTime / 1000).toFixed(2)}s`;

        console.log(chalk.red(`✗ ${file}`) + chalk.gray(` (${timeStr})`));
        console.error(chalk.red(`   ❌ ${errorMessage.substring(0, 150)}`));
        totalErrorCount++;
      }
    }

    console.log(''); // Empty line

    if (totalErrorCount === 0) {
      console.log(
        chalk.green(
          `✅ Schema migration completed successfully (${totalSuccessCount} files)`
        )
      );
      // Also update local JSON file as backup
      try {
        writeFileSync(
          CHECKSUM_FILE,
          JSON.stringify(storedChecksums, null, 2),
          'utf-8'
        );
      } catch (e) {}
    } else {
      console.log(
        chalk.yellow(
          `⚠️  Schema migration completed with errors (${totalSuccessCount} successful, ${totalErrorCount} failed)`
        )
      );
    }
  } catch (error) {
    console.error(chalk.red('❌ Schema migration failed:'), error);
  }
}

export default async (nitroApp: any) => {
  // Wait a bit to ensure the database helper is initialized
  setTimeout(migrateSchema, 1000); // Wait 1 second for database connection to be established
};<|MERGE_RESOLUTION|>--- conflicted
+++ resolved
@@ -406,28 +406,6 @@
         await database.sql.unsafe(alterSql);
         console.log(chalk.green(`   ✓ Added column '${col.name}'`));
       } else {
-<<<<<<< HEAD
-          // Check for type mismatches (simplified check)
-          // Note: comparing SQL types is hard because of aliases (int vs integer, varchar vs character varying)
-          // We do a loose check or just log if it looks very different
-
-          // Just logging for now as requested by "changes in fields"
-          // Implementing auto-migration for types is dangerous
-
-          // Normalize types for comparison (very basic)
-          const normDefType = col.type.toLowerCase().split('(')[0].trim();
-          const normDbType = existingCol.type.toLowerCase().split('(')[0].trim();
-
-          // Some common aliases
-          const aliases: Record<string, string> = {
-              'int': 'integer',
-              'int4': 'integer',
-              'int8': 'bigint',
-              'serial': 'integer',
-              'bigserial': 'bigint',
-              'varchar': 'character varying',
-              'bool': 'boolean'
-=======
         // Check for type mismatches (simplified check)
         // Note: comparing SQL types is hard because of aliases (int vs integer, varchar vs character varying)
         // We do a loose check or just log if it looks very different
@@ -460,7 +438,6 @@
           // Ignore array type mismatches (Postgres reports ARRAY for any array type)
           if (type2 === 'array' && type1.endsWith('[]')) {
             continue;
->>>>>>> 8389c0fc
           }
 
           console.warn(

import { defineNitroPlugin } from 'nitropack/runtime';
import { PerformanceTracker } from '../helpers/performance';
import { requestContext } from '../utils/request-context';
import { getQuery, getRequestHeader } from 'h3';

export default defineNitroPlugin((nitroApp) => {
  nitroApp.hooks.hook('request', (event) => {
    const accept = getRequestHeader(event, 'accept');
    if (!accept || !accept.includes('text/html')) {
      return;
    }

    const query = getQuery(event);
    const debug = query.debug === 'true';
    const performance = new PerformanceTracker(debug);

    requestContext.enterWith({ performance });
  });

  nitroApp.hooks.hook('afterResponse', (event) => {
    const performance = requestContext.getStore()?.performance;
    if (performance) {
<<<<<<< HEAD
      const summary = performance.getSummary();
      console.log(
        `[Request Performance] URL: ${event.node.req.url} | Total: ${summary.totalTime}ms | DB: ${summary.dbTime}ms (${summary.queryCount} queries)`
      );

      if (summary.queries.length > 0) {
        for (const q of summary.queries) {
          console.log(`  [DB Query] ${q.query} | ${q.duration}ms`);
=======
      const summary = performance.getSummary()
      logger.info(`[Request Performance] URL: ${event.node.req.url} | Total: ${summary.totalTime}ms | DB: ${summary.dbTime}ms (${summary.queryCount} queries)`)

      if (summary.queries.length > 0) {
        for (const q of summary.queries) {
          logger.info(`  [DB Query] ${q.query} | ${q.duration}ms`)
>>>>>>> 44bdde6d
        }
      }
    }
  });
});<|MERGE_RESOLUTION|>--- conflicted
+++ resolved
@@ -20,23 +20,14 @@
   nitroApp.hooks.hook('afterResponse', (event) => {
     const performance = requestContext.getStore()?.performance;
     if (performance) {
-<<<<<<< HEAD
       const summary = performance.getSummary();
-      console.log(
+      logger.info(
         `[Request Performance] URL: ${event.node.req.url} | Total: ${summary.totalTime}ms | DB: ${summary.dbTime}ms (${summary.queryCount} queries)`
       );
 
       if (summary.queries.length > 0) {
         for (const q of summary.queries) {
-          console.log(`  [DB Query] ${q.query} | ${q.duration}ms`);
-=======
-      const summary = performance.getSummary()
-      logger.info(`[Request Performance] URL: ${event.node.req.url} | Total: ${summary.totalTime}ms | DB: ${summary.dbTime}ms (${summary.queryCount} queries)`)
-
-      if (summary.queries.length > 0) {
-        for (const q of summary.queries) {
-          logger.info(`  [DB Query] ${q.query} | ${q.duration}ms`)
->>>>>>> 44bdde6d
+          logger.info(`  [DB Query] ${q.query} | ${q.duration}ms`);
         }
       }
     }

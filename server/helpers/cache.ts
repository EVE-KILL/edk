--- conflicted
+++ resolved
@@ -1,205 +1,21 @@
 import Redis from 'ioredis';
 
-<<<<<<< HEAD
-/**
- * Redis Cache Helper
- *
- * Provides a convenient interface for caching operations using Redis.
- * Can be used alongside Nitro's built-in cache or independently.
- */
-export class CacheHelper {
-  private redis: Redis;
-
-  constructor() {
-    // Create Redis connection using environment variables
-    this.redis = new Redis({
-      host: process.env.REDIS_HOST || 'localhost',
-      port: parseInt(process.env.REDIS_PORT || '6379'),
-      password: process.env.REDIS_PASSWORD || undefined,
-      db: 0,
-      maxRetriesPerRequest: 3,
-      lazyConnect: true,
-    });
-
-    // Handle connection events
-    this.redis.on('error', (error) => {
-      logger.error('Redis connection error:', { error: String(error) });
-    });
-
-    this.redis.on('connect', () => {
-      logger.info('Redis connected successfully');
-    });
-  }
-
-  /**
-   * Set a value in cache with optional TTL
-   */
-  async set<T = any>(key: string, value: T, ttl?: number): Promise<void> {
-    try {
-      const serialized = JSON.stringify(value);
-
-      if (ttl) {
-        await this.redis.setex(key, ttl, serialized);
-      } else {
-        await this.redis.set(key, serialized);
-      }
-    } catch (error) {
-      logger.error('Cache set error:', { error: String(error) });
-      throw error;
-    }
-  }
-
-  /**
-   * Get a value from cache
-   */
-  async get<T = any>(key: string): Promise<T | null> {
-    try {
-      const value = await this.redis.get(key);
-
-      if (!value) {
-        return null;
-      }
-
-      return JSON.parse(value) as T;
-    } catch (error) {
-      logger.error('Cache get error:', { error: String(error) });
-      return null;
-    }
-  }
-
-  /**
-   * Check if a key exists in cache
-   */
-  async has(key: string): Promise<boolean> {
-    try {
-      const exists = await this.redis.exists(key);
-      return exists === 1;
-    } catch (error) {
-      logger.error('Cache has error:', { error: String(error) });
-      return false;
-    }
-  }
-
-  /**
-   * Remove a key from cache
-   */
-  async delete(key: string): Promise<void> {
-    try {
-      await this.redis.del(key);
-    } catch (error) {
-      logger.error('Cache delete error:', { error: String(error) });
-    }
-  }
-
-  /**
-   * Clear all cache entries (use with caution)
-   */
-  async clear(): Promise<void> {
-    try {
-      await this.redis.flushdb();
-    } catch (error) {
-      logger.error('Cache clear error:', { error: String(error) });
-    }
-  }
-
-  /**
-   * Get or set pattern - fetch from cache or compute if not exists
-   */
-  async getOrSet<T = any>(
-    key: string,
-    factory: () => Promise<T> | T,
-    ttl?: number
-  ): Promise<T> {
-    const cached = await this.get<T>(key);
-
-    if (cached !== null) {
-      return cached;
-    }
-
-    const value = await factory();
-    await this.set(key, value, ttl);
-
-    return value;
-  }
-
-  /**
-   * Increment a numeric value in cache
-   */
-  async increment(key: string, delta: number = 1): Promise<number> {
-    try {
-      return await this.redis.incrby(key, delta);
-    } catch (error) {
-      logger.error('Cache increment error:', { error: String(error) });
-      throw error;
-    }
-  }
-
-  /**
-   * Set expiration for a key
-   */
-  async expire(key: string, seconds: number): Promise<boolean> {
-    try {
-      const result = await this.redis.expire(key, seconds);
-      return result === 1;
-    } catch (error) {
-      logger.error('Cache expire error:', { error: String(error) });
-      return false;
-    }
-  }
-
-  /**
-   * Get TTL for a key
-   */
-  async ttl(key: string): Promise<number> {
-    try {
-      return await this.redis.ttl(key);
-    } catch (error) {
-      logger.error('Cache TTL error:', { error: String(error) });
-      return -1;
-    }
-  }
-
-  /**
-   * Disconnect from Redis
-   */
-  async disconnect(): Promise<void> {
-    await this.redis.disconnect();
-  }
-
-  /**
-   * Generate a cache key with namespace
-   */
-  key(...parts: (string | number)[]): string {
-    return parts
-      .filter((part) => part !== null && part !== undefined)
-      .join(':');
-  }
-}
-
-// Export a singleton instance
-export const cache = new CacheHelper();
-
-// Export types for convenience
-export type CacheValue<T> = T | null;
-export type CacheFactory<T> = () => Promise<T> | T;
-=======
 const redis = new Redis({
   host: process.env.REDIS_HOST || 'localhost',
   port: Number(process.env.REDIS_PORT) || 6379,
-  maxRetriesPerRequest: null
-})
+  maxRetriesPerRequest: null,
+});
 
 export const cache = {
   async get(key: string): Promise<string | null> {
-    return redis.get(key)
+    return redis.get(key);
   },
 
   async set(key: string, value: string, ttlSeconds: number): Promise<void> {
-    await redis.set(key, value, 'EX', ttlSeconds)
+    await redis.set(key, value, 'EX', ttlSeconds);
   },
 
   async del(key: string): Promise<void> {
-    await redis.del(key)
-  }
-}
->>>>>>> d154a957
+    await redis.del(key);
+  },
+};
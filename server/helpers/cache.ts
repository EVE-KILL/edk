--- conflicted
+++ resolved
@@ -22,21 +22,12 @@
 
     // Handle connection events
     this.redis.on('error', (error) => {
-<<<<<<< HEAD
-      console.error('Redis connection error:', error);
+      logger.error('Redis connection error:', { error: String(error) });
     });
 
     this.redis.on('connect', () => {
-      console.log('Redis connected successfully');
+      logger.info('Redis connected successfully');
     });
-=======
-      logger.error('Redis connection error:', { error: String(error) })
-    })
-
-    this.redis.on('connect', () => {
-      logger.info('Redis connected successfully')
-    })
->>>>>>> 44bdde6d
   }
 
   /**
@@ -52,13 +43,8 @@
         await this.redis.set(key, serialized);
       }
     } catch (error) {
-<<<<<<< HEAD
-      console.error('Cache set error:', error);
+      logger.error('Cache set error:', { error: String(error) });
       throw error;
-=======
-      logger.error('Cache set error:', { error: String(error) })
-      throw error
->>>>>>> 44bdde6d
     }
   }
 
@@ -75,13 +61,8 @@
 
       return JSON.parse(value) as T;
     } catch (error) {
-<<<<<<< HEAD
-      console.error('Cache get error:', error);
+      logger.error('Cache get error:', { error: String(error) });
       return null;
-=======
-      logger.error('Cache get error:', { error: String(error) })
-      return null
->>>>>>> 44bdde6d
     }
   }
 
@@ -93,13 +74,8 @@
       const exists = await this.redis.exists(key);
       return exists === 1;
     } catch (error) {
-<<<<<<< HEAD
-      console.error('Cache has error:', error);
+      logger.error('Cache has error:', { error: String(error) });
       return false;
-=======
-      logger.error('Cache has error:', { error: String(error) })
-      return false
->>>>>>> 44bdde6d
     }
   }
 
@@ -110,11 +86,7 @@
     try {
       await this.redis.del(key);
     } catch (error) {
-<<<<<<< HEAD
-      console.error('Cache delete error:', error);
-=======
-      logger.error('Cache delete error:', { error: String(error) })
->>>>>>> 44bdde6d
+      logger.error('Cache delete error:', { error: String(error) });
     }
   }
 
@@ -125,11 +97,7 @@
     try {
       await this.redis.flushdb();
     } catch (error) {
-<<<<<<< HEAD
-      console.error('Cache clear error:', error);
-=======
-      logger.error('Cache clear error:', { error: String(error) })
->>>>>>> 44bdde6d
+      logger.error('Cache clear error:', { error: String(error) });
     }
   }
 
@@ -160,13 +128,8 @@
     try {
       return await this.redis.incrby(key, delta);
     } catch (error) {
-<<<<<<< HEAD
-      console.error('Cache increment error:', error);
+      logger.error('Cache increment error:', { error: String(error) });
       throw error;
-=======
-      logger.error('Cache increment error:', { error: String(error) })
-      throw error
->>>>>>> 44bdde6d
     }
   }
 
@@ -178,13 +141,8 @@
       const result = await this.redis.expire(key, seconds);
       return result === 1;
     } catch (error) {
-<<<<<<< HEAD
-      console.error('Cache expire error:', error);
+      logger.error('Cache expire error:', { error: String(error) });
       return false;
-=======
-      logger.error('Cache expire error:', { error: String(error) })
-      return false
->>>>>>> 44bdde6d
     }
   }
 
@@ -195,13 +153,8 @@
     try {
       return await this.redis.ttl(key);
     } catch (error) {
-<<<<<<< HEAD
-      console.error('Cache TTL error:', error);
+      logger.error('Cache TTL error:', { error: String(error) });
       return -1;
-=======
-      logger.error('Cache TTL error:', { error: String(error) })
-      return -1
->>>>>>> 44bdde6d
     }
   }
 

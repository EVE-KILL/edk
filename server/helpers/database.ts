--- conflicted
+++ resolved
@@ -1,11 +1,6 @@
-<<<<<<< HEAD
 import postgres from 'postgres';
 import { requestContext } from '../utils/request-context';
-=======
-import postgres from 'postgres'
-import { requestContext } from '../utils/request-context'
-import { dbQueryDurationHistogram } from '~/server/helpers/metrics'
->>>>>>> f718393d
+import { dbQueryDurationHistogram } from '~/server/helpers/metrics';
 
 /**
  * Postgres Database Helper (using postgres.js)
@@ -14,20 +9,8 @@
  * Handles connection management and provides common query patterns.
  */
 export class DatabaseHelper {
-<<<<<<< HEAD
   private _sql: postgres.Sql | undefined;
-
-  constructor() {}
-
-  setUrl(url: string): void {
-    if (this._sql) {
-      this._sql.end();
-    }
-    process.env.DATABASE_URL = url;
-    this._sql = undefined; // Force re-initialization on next access
-=======
-  private _sql: postgres.Sql | undefined
-  private _url: string | undefined
+  private _url: string | undefined;
 
   constructor() {}
 
@@ -41,19 +24,15 @@
     }
     this._url = url;
     this._sql = undefined; // Force re-initialization on next `sql` access
->>>>>>> f718393d
   }
 
   get sql(): postgres.Sql {
     if (!this._sql) {
       // Initialize postgres client
-<<<<<<< HEAD
       const url =
+        this._url ||
         process.env.DATABASE_URL ||
         'postgresql://edk_user:edk_password@localhost:5432/edk';
-=======
-      const url = this._url || process.env.DATABASE_URL || 'postgresql://edk_user:edk_password@localhost:5432/edk'
->>>>>>> f718393d
 
       // postgres.js manages the connection pool automatically
       this._sql = postgres(url, {
@@ -76,23 +55,6 @@
     const handler: ProxyHandler<postgres.Sql> = {
       // This trap handles tagged template literal calls, e.g., sql`SELECT * FROM users`
       apply: (target, thisArg, args) => {
-<<<<<<< HEAD
-        const performance = requestContext.getStore()?.performance;
-        if (!performance) {
-          return Reflect.apply(target, thisArg, args);
-        }
-
-        const startTime = performance.now();
-        const promise = Reflect.apply(target, thisArg, args) as Promise<any>;
-
-        promise.finally(() => {
-          const duration = performance.now() - startTime;
-          // For template tags, args[0] has a `raw` property with query parts
-          const query = (args[0].raw as string[]).join('?');
-          const params = args.slice(1);
-          performance.addQuery(query, params, duration);
-        });
-=======
         const isTaggedTemplate = Array.isArray(args[0]) && 'raw' in args[0];
 
         if (!isTaggedTemplate) {
@@ -100,21 +62,20 @@
           return Reflect.apply(target, thisArg, args);
         }
 
-        const performance = requestContext.getStore()?.performance
+        const performance = requestContext.getStore()?.performance;
         const startTime = Date.now();
-        const promise = Reflect.apply(target, thisArg, args) as Promise<any>
+        const promise = Reflect.apply(target, thisArg, args) as Promise<any>;
 
         promise.finally(() => {
-          const duration = Date.now() - startTime
-          const query = (args[0].raw as string[]).join('?')
-          dbQueryDurationHistogram.observe({ query }, duration / 1000)
+          const duration = Date.now() - startTime;
+          const query = (args[0].raw as string[]).join('?');
+          dbQueryDurationHistogram.observe({ query }, duration / 1000);
 
           if (performance) {
-            const params = args.slice(1)
-            performance.addQuery(query, params, duration)
+            const params = args.slice(1);
+            performance.addQuery(query, params, duration);
           }
-        })
->>>>>>> f718393d
+        });
 
         return promise;
       },
@@ -126,19 +87,9 @@
         }
 
         return (...args: any[]) => {
-<<<<<<< HEAD
           const performance = requestContext.getStore()?.performance;
-          if (!performance) {
-            return original.apply(target, args);
-          }
-
-          const startTime = performance.now();
+          const startTime = Date.now();
           const result = original.apply(target, args);
-=======
-          const performance = requestContext.getStore()?.performance
-          const startTime = Date.now();
-          const result = original.apply(target, args)
->>>>>>> f718393d
 
           // Check if the result is a PendingQuery, which indicates a query-executing method
           if (
@@ -147,23 +98,15 @@
             'sql' in result
           ) {
             result.finally(() => {
-<<<<<<< HEAD
-              const duration = performance.now() - startTime;
+              const duration = Date.now() - startTime;
               const query = result.sql;
-              const params = result.parameters;
-              performance.addQuery(query, params, duration);
+              dbQueryDurationHistogram.observe({ query }, duration / 1000);
+
+              if (performance) {
+                const params = result.parameters;
+                performance.addQuery(query, params, duration);
+              }
             });
-=======
-              const duration = Date.now() - startTime
-              const query = result.sql
-              dbQueryDurationHistogram.observe({ query }, duration / 1000)
-
-              if (performance) {
-                const params = result.parameters
-                performance.addQuery(query, params, duration)
-              }
-            })
->>>>>>> f718393d
           }
 
           return result;

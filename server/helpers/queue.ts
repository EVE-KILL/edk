--- conflicted
+++ resolved
@@ -35,11 +35,7 @@
 /**
  * Queue instances cache
  */
-<<<<<<< HEAD
-const queues = new Map<QueueType, Queue>();
-=======
-const queues = new Map<QueueType, Queue | any>()
->>>>>>> f718393d
+const queues = new Map<QueueType, Queue | any>();
 
 /**
  * Get or create a queue instance
@@ -52,7 +48,13 @@
         add: async () => {},
         addBulk: async () => {},
         close: async () => {},
-        getJobCounts: async () => ({ active: 0, waiting: 0, completed: 0, failed: 0, delayed: 0 }),
+        getJobCounts: async () => ({
+          active: 0,
+          waiting: 0,
+          completed: 0,
+          failed: 0,
+          delayed: 0,
+        }),
       };
       queues.set(queueType, mockQueue);
     }
@@ -83,14 +85,8 @@
  * Create a sanitized job ID without colons (BullMQ restriction)
  */
 function createJobId(queueType: QueueType, data: any): string {
-<<<<<<< HEAD
-  // Convert data to a string without colons
   const dataStr = JSON.stringify(data).replace(/:/g, '_');
   return `${queueType}-${dataStr}`;
-=======
-  const dataStr = JSON.stringify(data).replace(/:/g, '_')
-  return `${queueType}-${dataStr}`
->>>>>>> f718393d
 }
 
 /**
@@ -100,16 +96,8 @@
   queueType: T,
   data: QueueJobData[T]
 ): Promise<void> {
-<<<<<<< HEAD
   const queue = getQueue(queueType);
-
-  // Use data properties as unique job ID to prevent duplicates
   const jobId = createJobId(queueType, data);
-
-=======
-  const queue = getQueue(queueType)
-  const jobId = createJobId(queueType, data)
->>>>>>> f718393d
   await queue.add(queueType, data, {
     jobId,
     removeOnComplete: true,
@@ -123,29 +111,16 @@
   queueType: T,
   dataArray: QueueJobData[T][]
 ): Promise<void> {
-<<<<<<< HEAD
   const queue = getQueue(queueType);
-
-=======
-  const queue = getQueue(queueType)
->>>>>>> f718393d
   const jobs = dataArray.map((data) => ({
     name: queueType,
     data,
     opts: {
       jobId: createJobId(queueType, data),
-<<<<<<< HEAD
       removeOnComplete: true,
     },
   }));
-
   await queue.addBulk(jobs);
-=======
-      removeOnComplete: true
-    }
-  }))
-  await queue.addBulk(jobs)
->>>>>>> f718393d
 }
 
 /**
@@ -168,9 +143,7 @@
   failed: number;
   delayed: number;
 }> {
-<<<<<<< HEAD
   const queue = getQueue(queueType);
-
   const counts = await queue.getJobCounts(
     'active',
     'waiting',
@@ -178,11 +151,6 @@
     'failed',
     'delayed'
   );
-
-=======
-  const queue = getQueue(queueType)
-  const counts = await queue.getJobCounts('active', 'waiting', 'completed', 'failed', 'delayed')
->>>>>>> f718393d
   return {
     active: counts.active,
     waiting: counts.waiting,
@@ -196,9 +164,5 @@
  * Get all queues for monitoring
  */
 export function getAllQueues(): Map<QueueType, Queue> {
-<<<<<<< HEAD
-  return queues;
-=======
   return queues as Map<QueueType, Queue>;
->>>>>>> f718393d
 }
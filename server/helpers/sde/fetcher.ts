--- conflicted
+++ resolved
@@ -47,7 +47,7 @@
    */
   enableForceReimport(): void {
     this.forceReimport = true;
-    logger.info('⚠️  Force reimport mode enabled - will re-import all tables');
+    console.log('⚠️  Force reimport mode enabled - will re-import all tables');
   }
 
   /**
@@ -55,7 +55,7 @@
    */
   disableForceReimport(): void {
     this.forceReimport = false;
-    logger.info('✅ Force reimport mode disabled');
+    console.log('✅ Force reimport mode disabled');
   }
   /**
    * Ensure directories exist
@@ -77,7 +77,7 @@
       const data = await readFile(METADATA_FILE, 'utf-8');
       return JSON.parse(data);
     } catch (error) {
-      logger.error('Failed to load metadata:', { error: String(error) });
+      console.error('Failed to load metadata:', error);
       return null;
     }
   }
@@ -93,7 +93,7 @@
    * Fetch latest build number and download URL
    */
   async getLatestBuild(): Promise<{ buildNumber: number; url: string }> {
-    logger.info('📡 Fetching latest SDE build number...');
+    console.log('📡 Fetching latest SDE build number...');
 
     try {
       const response = await fetch(SDE_LATEST_BUILD_URL);
@@ -112,14 +112,14 @@
           const variant = 'jsonl'; // We're using JSON Lines format
           const url = `${SDE_BASE_URL}/eve-online-static-data-${buildNumber}-${variant}.zip`;
 
-          logger.info(`✅ Latest build: ${buildNumber}`);
+          console.log(`✅ Latest build: ${buildNumber}`);
           return { buildNumber, url };
         }
       }
 
       throw new Error('Could not find build number in latest.jsonl response');
     } catch (error) {
-      logger.error('❌ Error fetching latest build:', { error: String(error) });
+      console.error('❌ Error fetching latest build:', error);
       throw error;
     }
   }
@@ -134,7 +134,7 @@
     const filename = `eve-online-static-data-${buildNumber}-jsonl.zip`;
     const filepath = join(SDE_DOWNLOADS_DIR, filename);
 
-    logger.info(`📥 Downloading SDE (${buildNumber})...`);
+    console.log(`📥 Downloading SDE (${buildNumber})...`);
 
     try {
       const response = await fetch(url);
@@ -150,14 +150,14 @@
 
       if (contentLength) {
         const sizeMB = (parseInt(contentLength) / 1024 / 1024).toFixed(2);
-        logger.info(`   Size: ${sizeMB} MB`);
+        console.log(`   Size: ${sizeMB} MB`);
       }
 
       // Write to file
       const buffer = await response.arrayBuffer();
       await writeFile(filepath, new Uint8Array(buffer));
 
-      logger.info(`✅ Downloaded: ${filename}`);
+      console.log(`✅ Downloaded: ${filename}`);
 
       return {
         file: filepath,
@@ -165,7 +165,7 @@
         lastModified: lastModified || undefined,
       };
     } catch (error) {
-      logger.error('❌ Error downloading SDE:', { error: String(error) });
+      console.error('❌ Error downloading SDE:', error);
       throw error;
     }
   }
@@ -174,7 +174,7 @@
    * Extract zip file
    */
   private async extractZip(filepath: string, outputDir: string): Promise<void> {
-    logger.info('📦 Extracting SDE zip...');
+    console.log('📦 Extracting SDE zip...');
 
     try {
       const filename = basename(filepath);
@@ -187,9 +187,9 @@
       // Extract
       await execAsync(`unzip -q "${filepath}" -d "${outputDir}"`);
 
-      logger.info(`✅ Extracted: ${filename}`);
-    } catch (error) {
-      logger.error('❌ Error extracting SDE:', { error: String(error) });
+      console.log(`✅ Extracted: ${filename}`);
+    } catch (error) {
+      console.error('❌ Error extracting SDE:', error);
       throw error;
     }
   }
@@ -208,7 +208,7 @@
 
       return files.filter((f) => f.endsWith('.jsonl')).sort();
     } catch (error) {
-      logger.error('Error listing tables:', { error: String(error) });
+      console.error('Error listing tables:', error);
       return [];
     }
   }
@@ -242,7 +242,7 @@
 
     // Check if we need to download
     if (metadata && metadata.buildNumber === buildNumber) {
-      logger.info(`✅ Already have build ${buildNumber}`);
+      console.log(`✅ Already have build ${buildNumber}`);
       return metadata;
     }
 
@@ -282,7 +282,7 @@
    * Clean up old downloads (keep latest 2)
    */
   async cleanup(): Promise<void> {
-    logger.info('🧹 Cleaning up old SDE downloads...');
+    console.log('🧹 Cleaning up old SDE downloads...');
 
     try {
       const { readdirSync } = await import('fs');
@@ -295,10 +295,10 @@
       for (let i = 2; i < files.length; i++) {
         const filepath = join(SDE_DOWNLOADS_DIR, files[i]);
         await rm(filepath);
-        logger.info(`   Deleted: ${files[i]}`);
-      }
-    } catch (error) {
-      logger.error('Error during cleanup:', { error: String(error) });
+        console.log(`   Deleted: ${files[i]}`);
+      }
+    } catch (error) {
+      console.error('Error during cleanup:', error);
     }
   }
 
@@ -320,13 +320,9 @@
       // If query fails, assume not imported
       return false;
     }
-<<<<<<< HEAD
-  } /**
-=======
-  }
-
-  /**
->>>>>>> 4624c773
+  }
+
+  /**
    * Mark a table as imported for the current build
    */
   private async markTableAsImported(
@@ -352,9 +348,7 @@
         ['configKey']
       );
     } catch (error) {
-      logger.error(`⚠️  Failed to mark ${tableName} as imported:`, {
-        error: String(error),
-      });
+      console.error(`⚠️  Failed to mark ${tableName} as imported:`, error);
       // Don't throw - import succeeded even if we can't mark it
     }
   }
@@ -365,7 +359,7 @@
    */
   async optimizeViews(): Promise<void> {
     try {
-      logger.info('🔧 Optimizing tables...');
+      console.log('🔧 Optimizing tables...');
 
       // List of all SDE tables to optimize
       const tables = [
@@ -399,18 +393,14 @@
         // Use VACUUM ANALYZE for Postgres
         await database.sql.unsafe(`VACUUM ANALYZE "${table.toLowerCase()}"`);
       }
-      logger.info(`   ✓ Optimized ${tables.length} SDE tables`);
-    } catch (error) {
-      logger.warn('⚠️  Failed to optimize tables:', { error: String(error) });
+      console.log(`   ✓ Optimized ${tables.length} SDE tables`);
+    } catch (error) {
+      console.warn('⚠️  Failed to optimize tables:', error);
       // Don't throw - optimization is not critical
     }
-<<<<<<< HEAD
-  } /**
-=======
-  }
-
-  /**
->>>>>>> 4624c773
+  }
+
+  /**
    * Import mapSolarSystems table into ClickHouse
    */
   async importMapSolarSystems(buildNumber?: number): Promise<void> {
@@ -418,7 +408,7 @@
     if (!buildNumber) {
       const metadata = await this.getMetadata();
       if (!metadata) {
-        logger.error('❌ No build number available for mapSolarSystems');
+        console.error('❌ No build number available for mapSolarSystems');
         return;
       }
       buildNumber = metadata.buildNumber;
@@ -431,18 +421,18 @@
         buildNumber
       );
       if (alreadyImported) {
-        logger.info(
+        console.log(
           `⏭️  Skipping mapSolarSystems (already imported for build ${buildNumber})`
         );
         return;
       }
     }
 
-    logger.info('📥 Importing mapSolarSystems...');
+    console.log('📥 Importing mapSolarSystems...');
 
     const filepath = this.getTablePath('mapSolarSystems');
     if (!existsSync(filepath)) {
-      logger.error(`❌ mapSolarSystems.jsonl not found at ${filepath}`);
+      console.error(`❌ mapSolarSystems.jsonl not found at ${filepath}`);
       return;
     }
 
@@ -492,7 +482,7 @@
         // Batch insert
         if (records.length >= BATCH_SIZE) {
           await database.bulkUpsert('solarsystems', records, 'solarSystemId');
-          logger.info(`   Inserted ${imported} rows...`);
+          console.log(`   Inserted ${imported} rows...`);
           records.length = 0;
         }
       }
@@ -505,11 +495,9 @@
       // Mark as imported
       await this.markTableAsImported('mapSolarSystems', buildNumber, imported);
 
-      logger.info(`✅ Imported ${imported} solar systems`);
-    } catch (error) {
-      logger.error('❌ Error importing mapSolarSystems:', {
-        error: String(error),
-      });
+      console.log(`✅ Imported ${imported} solar systems`);
+    } catch (error) {
+      console.error('❌ Error importing mapSolarSystems:', error);
       throw error;
     }
   }
@@ -522,7 +510,7 @@
     if (!buildNumber) {
       const metadata = await this.getMetadata();
       if (!metadata) {
-        logger.error('❌ No build number available for mapRegions');
+        console.error('❌ No build number available for mapRegions');
         return;
       }
       buildNumber = metadata.buildNumber;
@@ -535,18 +523,18 @@
         buildNumber
       );
       if (alreadyImported) {
-        logger.info(
+        console.log(
           `⏭️  Skipping mapRegions (already imported for build ${buildNumber})`
         );
         return;
       }
     }
 
-    logger.info('📥 Importing mapRegions...');
+    console.log('📥 Importing mapRegions...');
 
     const filepath = this.getTablePath('mapRegions');
     if (!existsSync(filepath)) {
-      logger.error(`❌ mapRegions.jsonl not found at ${filepath}`);
+      console.error(`❌ mapRegions.jsonl not found at ${filepath}`);
       return;
     }
 
@@ -577,7 +565,7 @@
         // Batch insert
         if (records.length >= BATCH_SIZE) {
           await database.bulkUpsert('regions', records, 'regionId');
-          logger.info(`   Inserted ${imported} rows...`);
+          console.log(`   Inserted ${imported} rows...`);
           records.length = 0;
         }
       }
@@ -590,9 +578,9 @@
       // Mark as imported
       await this.markTableAsImported('mapRegions', buildNumber, imported);
 
-      logger.info(`✅ Imported ${imported} regions`);
-    } catch (error) {
-      logger.error('❌ Error importing mapRegions:', { error: String(error) });
+      console.log(`✅ Imported ${imported} regions`);
+    } catch (error) {
+      console.error('❌ Error importing mapRegions:', error);
       throw error;
     }
   }
@@ -605,7 +593,7 @@
     if (!buildNumber) {
       const metadata = await this.getMetadata();
       if (!metadata) {
-        logger.error('❌ No build number available for mapConstellations');
+        console.error('❌ No build number available for mapConstellations');
         return;
       }
       buildNumber = metadata.buildNumber;
@@ -613,17 +601,17 @@
 
     // Check if already imported
     if (await this.isTableAlreadyImported('mapConstellations', buildNumber)) {
-      logger.info(
+      console.log(
         '⏭️  mapConstellations already imported for this build, skipping'
       );
       return;
     }
 
-    logger.info('📥 Importing mapConstellations...');
+    console.log('📥 Importing mapConstellations...');
 
     const filepath = this.getTablePath('mapConstellations');
     if (!existsSync(filepath)) {
-      logger.error(`❌ mapConstellations.jsonl not found at ${filepath}`);
+      console.error(`❌ mapConstellations.jsonl not found at ${filepath}`);
       return;
     }
 
@@ -657,7 +645,7 @@
             records,
             'constellationId'
           );
-          logger.info(`   Inserted ${imported} rows...`);
+          console.log(`   Inserted ${imported} rows...`);
           records.length = 0;
         }
       }
@@ -674,11 +662,9 @@
         imported
       );
 
-      logger.info(`✅ Imported ${imported} constellations`);
-    } catch (error) {
-      logger.error('❌ Error importing mapConstellations:', {
-        error: String(error),
-      });
+      console.log(`✅ Imported ${imported} constellations`);
+    } catch (error) {
+      console.error('❌ Error importing mapConstellations:', error);
       throw error;
     }
   }
@@ -703,7 +689,7 @@
     if (!buildNumber) {
       const metadata = await this.getMetadata();
       if (!metadata) {
-        logger.error(`❌ No build number available for ${tableName}`);
+        console.error(`❌ No build number available for ${tableName}`);
         return 0;
       }
       buildNumber = metadata.buildNumber;
@@ -716,19 +702,19 @@
         buildNumber
       );
       if (alreadyImported) {
-        logger.info(
+        console.log(
           `⏭️  Skipping ${tableName} (already imported for build ${buildNumber})`
         );
         return 0;
       }
     }
 
-    logger.info(`📥 Importing ${tableName}...`);
+    console.log(`📥 Importing ${tableName}...`);
 
     const sourceName = sourceTableName ?? tableName;
     const filepath = this.getTablePath(sourceName);
     if (!existsSync(filepath)) {
-      logger.error(`❌ ${sourceName}.jsonl not found at ${filepath}`);
+      console.error(`❌ ${sourceName}.jsonl not found at ${filepath}`);
       return 0;
     }
 
@@ -768,7 +754,7 @@
           } else {
             await database.bulkInsert(tableName.toLowerCase(), records);
           }
-          logger.info(`   Inserted ${imported} rows...`);
+          console.log(`   Inserted ${imported} rows...`);
           records.length = 0;
         }
       }
@@ -788,12 +774,10 @@
       // Mark as imported
       await this.markTableAsImported(tableName, buildNumber, imported);
 
-      logger.info(`✅ Imported ${imported} ${tableName}`);
+      console.log(`✅ Imported ${imported} ${tableName}`);
       return imported;
     } catch (error) {
-      logger.error(`❌ Error importing ${tableName}:`, {
-        error: String(error),
-      });
+      console.error(`❌ Error importing ${tableName}:`, error);
       throw error;
     }
   }

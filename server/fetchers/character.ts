--- conflicted
+++ resolved
@@ -42,13 +42,10 @@
 
     return esiCharacter;
   } catch (error) {
-<<<<<<< HEAD
-    console.error(`ESI fetch failed for character ${characterId}:`, error);
+    logger.error(`ESI fetch failed for character ${characterId}`, {
+      error: String(error),
+    });
     return null;
-=======
-    logger.error(`ESI fetch failed for character ${characterId}`, { error: String(error) })
-    return null
->>>>>>> 44bdde6d
   }
 }
 
@@ -68,13 +65,10 @@
 
     return response.data;
   } catch (error) {
-<<<<<<< HEAD
-    console.error(`ESI fetch failed for character ${characterId}:`, error);
+    logger.error(`ESI fetch failed for character ${characterId}`, {
+      error: String(error),
+    });
     return null;
-=======
-    logger.error(`ESI fetch failed for character ${characterId}`, { error: String(error) })
-    return null
->>>>>>> 44bdde6d
   }
 }
 

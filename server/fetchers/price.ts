--- conflicted
+++ resolved
@@ -24,14 +24,9 @@
       lastPriceFetch = now;
     }
   } catch (error) {
-<<<<<<< HEAD
-    console.error(
-      '[Price Fetcher] Failed to fetch market prices from ESI:',
-      error
-    );
-=======
-    logger.error('[Price Fetcher] Failed to fetch market prices from ESI', { error: String(error) });
->>>>>>> 44bdde6d
+    logger.error('[Price Fetcher] Failed to fetch market prices from ESI', {
+      error: String(error),
+    });
   }
 }
 

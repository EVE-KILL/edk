--- conflicted
+++ resolved
@@ -1,14 +1,8 @@
-<<<<<<< HEAD
-import { fetchESI } from '../helpers/esi'
-import { storeAlliance as storeAllianceInDB, getAlliance } from '../models/alliances'
-import { updateSearchEntity } from '../helpers/typesense'
-=======
 import { fetchESI } from '../helpers/esi';
 import {
   storeAlliance as storeAllianceInDB,
   getAlliance,
 } from '../models/alliances';
->>>>>>> 8389c0fc
 
 /**
  * ESI Alliance Data - Fields we store
@@ -98,16 +92,8 @@
     dateFounded: alliance.date_founded,
     executorCorporationId: alliance.executor_corporation_id,
     name: alliance.name,
-<<<<<<< HEAD
-    ticker: alliance.ticker
-  })
-
-  // Update search index
-  await updateSearchEntity(allianceId, alliance.name, 'alliance')
-=======
     ticker: alliance.ticker,
   });
->>>>>>> 8389c0fc
 }
 
 /**

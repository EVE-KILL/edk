import { fetchESI } from '../helpers/esi';
import {
  storeAlliance as storeAllianceInDB,
  getAlliance,
} from '../models/alliances';

/**
 * ESI Alliance Data - Fields we store
 * Only contains fields from the official ESI API
 */
export interface ESIAlliance {
  creator_corporation_id: number;
  creator_id: number;
  date_founded: string;
  executor_corporation_id: number;
  name: string;
  ticker: string;
}

/**
 * Fetch alliance data from ESI
 * Stores only ESI-compatible fields in the database
 */
export async function fetchAndStoreAlliance(
  allianceId: number
): Promise<ESIAlliance | null> {
  try {
    const allianceData = await fetchFromESI(allianceId);

    if (!allianceData) {
      return null;
    }

    // Extract only ESI fields
    const esiAlliance = extractESIFields(allianceData);

    // Store in database
    await storeAlliance(allianceId, esiAlliance);

    return esiAlliance;
  } catch (error) {
<<<<<<< HEAD
    console.error(`ESI fetch failed for alliance ${allianceId}:`, error);
    return null;
=======
    logger.error(`ESI fetch failed for alliance ${allianceId}`, { error: String(error) })
    return null
>>>>>>> 44bdde6d
  }
}

/**
 * Fetch alliance data from ESI API
 */
async function fetchFromESI(allianceId: number): Promise<any | null> {
  try {
    const response = await fetchESI(`/alliances/${allianceId}`);

    if (!response.ok) {
      if (response.status === 404) {
        return null;
      }
      throw new Error(`ESI API error: ${response.statusText}`);
    }

    return response.data;
  } catch (error) {
<<<<<<< HEAD
    console.error(`ESI fetch failed for alliance ${allianceId}:`, error);
    return null;
=======
    logger.error(`ESI fetch failed for alliance ${allianceId}`, { error: String(error) })
    return null
>>>>>>> 44bdde6d
  }
}

/**
 * Extract only ESI-compatible fields from alliance data
 */
function extractESIFields(data: any): ESIAlliance {
  return {
    creator_corporation_id: data.creator_corporation_id,
    creator_id: data.creator_id,
    date_founded: data.date_founded,
    executor_corporation_id: data.executor_corporation_id,
    name: data.name,
    ticker: data.ticker,
  };
}

/**
 * Store alliance in database
 */
async function storeAlliance(
  allianceId: number,
  alliance: ESIAlliance
): Promise<void> {
  await storeAllianceInDB(allianceId, {
    creatorCorporationId: alliance.creator_corporation_id,
    creatorId: alliance.creator_id,
    dateFounded: alliance.date_founded,
    executorCorporationId: alliance.executor_corporation_id,
    name: alliance.name,
    ticker: alliance.ticker,
  });
}

/**
 * Get cached alliance from database
 */
export async function getCachedAlliance(
  allianceId: number
): Promise<ESIAlliance | null> {
  try {
    const result = await getAlliance(allianceId);

    if (!result) {
      return null;
    }

    return {
      creator_corporation_id: result.creatorCorporationId,
      creator_id: result.creatorId,
      date_founded: result.dateFounded,
      executor_corporation_id: result.executorCorporationId,
      name: result.name,
      ticker: result.ticker,
    };
  } catch (error) {
    return null;
  }
}<|MERGE_RESOLUTION|>--- conflicted
+++ resolved
@@ -39,13 +39,10 @@
 
     return esiAlliance;
   } catch (error) {
-<<<<<<< HEAD
-    console.error(`ESI fetch failed for alliance ${allianceId}:`, error);
+    logger.error(`ESI fetch failed for alliance ${allianceId}`, {
+      error: String(error),
+    });
     return null;
-=======
-    logger.error(`ESI fetch failed for alliance ${allianceId}`, { error: String(error) })
-    return null
->>>>>>> 44bdde6d
   }
 }
 
@@ -65,13 +62,10 @@
 
     return response.data;
   } catch (error) {
-<<<<<<< HEAD
-    console.error(`ESI fetch failed for alliance ${allianceId}:`, error);
+    logger.error(`ESI fetch failed for alliance ${allianceId}`, {
+      error: String(error),
+    });
     return null;
-=======
-    logger.error(`ESI fetch failed for alliance ${allianceId}`, { error: String(error) })
-    return null
->>>>>>> 44bdde6d
   }
 }
 

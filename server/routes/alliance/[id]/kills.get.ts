import type { H3Event } from 'h3';
import { timeAgo } from '../../../helpers/time';
import { render, normalizeKillRow } from '../../../helpers/templates';
import { getEntityStats } from '../../../models/entityStats';
import { getAlliance } from '../../../models/alliances';
import {
  getEntityKillmails,
  countEntityKillmails,
} from '../../../models/killlist';

export default defineEventHandler(async (event: H3Event) => {
  const allianceId = Number.parseInt(getRouterParam(event, 'id') || '0');

  if (!allianceId) {
    throw createError({
      statusCode: 400,
      statusMessage: 'Invalid alliance ID',
    });
  }

  // Fetch alliance basic info using model
  const allianceData = await getAlliance(allianceId);

  if (!allianceData) {
    throw createError({
      statusCode: 404,
      statusMessage: 'Alliance not found',
    });
  }

  // Get alliance stats
  const stats = await getEntityStats(allianceId, 'alliance');

  // Get pagination parameters
  const query = getQuery(event);
  const page = Math.max(1, Number.parseInt(query.page as string) || 1);
  const perPage = 30;

  // Fetch killmails where alliance was attacker (kills) using model
  const [killmailsData, totalKillmails] = await Promise.all([
    getEntityKillmails(allianceId, 'alliance', 'kills', page, perPage),
    countEntityKillmails(allianceId, 'alliance', 'kills'),
  ]);

  // Calculate pagination
  const totalPages = Math.ceil(totalKillmails / perPage);
  const pagination = {
    currentPage: page,
    totalPages,
    pages: generatePageNumbers(page, totalPages),
    hasPrev: page > 1,
    hasNext: page < totalPages,
    prevPage: page - 1,
    nextPage: page + 1,
    showFirst: page > 3 && totalPages > 5,
    showLast: page < totalPages - 2 && totalPages > 5,
  };

  // Transform killmail data to match component expectations
  const killmails = killmailsData.map((km) => {
    const normalized = normalizeKillRow(km);
    return {
      ...normalized,
      killmailTimeRelative: timeAgo(
        new Date(km.killmailTime ?? normalized.killmailTime)
      ),
    };
  });

  // Entity header data
  const entityData = {
    entityId: allianceId,
    entityType: 'alliance',
    name: allianceData.name,
    type: 'alliance',
    stats,
    baseUrl: `/alliance/${allianceId}/kills`,
    entityBaseUrl: `/alliance/${allianceId}`,
    currentTab: 'kills',
    parent: null,
    grandparent: null,
  };

  // Render the template
  return render(
    'pages/alliance-kills',
    {
      title: `${allianceData.name} - Kills`,
      description: `Kills by ${allianceData.name}`,
<<<<<<< HEAD
      keywords: 'eve online, alliance, kills, killmail, pvp'
=======
      keywords: 'eve online, alliance, killmail, kills, pvp',
>>>>>>> 8389c0fc
    },
    {
      ...entityData,
      killmails,
      pagination,
<<<<<<< HEAD
      wsFilter: {
        type: 'alliance',
        id: allianceId.toString(),
        mode: 'kills'
      }
=======
>>>>>>> 8389c0fc
    }
  );
});

// Helper function to generate page numbers
function generatePageNumbers(
  currentPage: number,
  totalPages: number
): number[] {
  const pages: number[] = [];
  const maxVisible = 5;

  let startPage = Math.max(1, currentPage - Math.floor(maxVisible / 2));
  let endPage = Math.min(totalPages, startPage + maxVisible - 1);

  if (endPage - startPage < maxVisible - 1) {
    startPage = Math.max(1, endPage - maxVisible + 1);
  }

  for (let i = startPage; i <= endPage; i++) {
    pages.push(i);
  }

  return pages;
}<|MERGE_RESOLUTION|>--- conflicted
+++ resolved
@@ -87,24 +87,12 @@
     {
       title: `${allianceData.name} - Kills`,
       description: `Kills by ${allianceData.name}`,
-<<<<<<< HEAD
-      keywords: 'eve online, alliance, kills, killmail, pvp'
-=======
       keywords: 'eve online, alliance, killmail, kills, pvp',
->>>>>>> 8389c0fc
     },
     {
       ...entityData,
       killmails,
       pagination,
-<<<<<<< HEAD
-      wsFilter: {
-        type: 'alliance',
-        id: allianceId.toString(),
-        mode: 'kills'
-      }
-=======
->>>>>>> 8389c0fc
     }
   );
 });

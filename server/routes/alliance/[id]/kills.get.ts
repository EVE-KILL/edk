--- conflicted
+++ resolved
@@ -16,8 +16,6 @@
 import { track } from '../../../utils/performance-decorators';
 
 import { parseKilllistFilters } from '../../../helpers/killlist-filters';
-import { getMostValuableKillsByAlliance } from '../../../models/mostValuableKills';
-import { getTopVictimsByAttacker } from '../../../models/topBoxes';
 
 import { handleError } from '../../../utils/error';
 
@@ -48,54 +46,15 @@
       });
     }
 
-    // Fetch all entity data in parallel
-    const [
-      stats,
-      topCharacters,
-      topCorps,
-      topAlliances,
-      topShips,
-      topSystems,
-      topRegions,
-      mostValuable,
-    ] = await track(
-      'alliance:kills:fetch_dashboard_stats',
-      'application',
-      async () => {
-        // Use cache if available, fallback to view
+    // Get alliance stats
+    const stats = await track(
+      'alliance:kills:fetch_stats',
+      'application',
+      async () => {
         const useCache = await isStatsCachePopulated();
-        const statsPromise = useCache
-          ? getEntityStatsFromCache(allianceId, 'alliance', 'all')
-          : getEntityStatsFromView(allianceId, 'alliance', 'all');
-
-        return await Promise.all([
-          statsPromise,
-          getTopVictimsByAttacker(
-            allianceId,
-            'alliance',
-            'week',
-            'character',
-            10
-          ),
-          getTopVictimsByAttacker(
-            allianceId,
-            'alliance',
-            'week',
-            'corporation',
-            10
-          ),
-          getTopVictimsByAttacker(
-            allianceId,
-            'alliance',
-            'week',
-            'alliance',
-            10
-          ),
-          getTopVictimsByAttacker(allianceId, 'alliance', 'week', 'ship', 10),
-          getTopVictimsByAttacker(allianceId, 'alliance', 'week', 'system', 10),
-          getTopVictimsByAttacker(allianceId, 'alliance', 'week', 'region', 10),
-          getMostValuableKillsByAlliance(allianceId, 'week', 6),
-        ]);
+        return useCache
+          ? await getEntityStatsFromCache(allianceId, 'alliance', 'all')
+          : await getEntityStatsFromView(allianceId, 'alliance', 'all');
       }
     );
 
@@ -225,15 +184,9 @@
         return {
           ships: (topShips as any[]).map((s: any) => ({
             ...s,
-<<<<<<< HEAD
-            imageType: 'type',
-            imageId: s.id,
-            link: `/type/${s.id}`,
-=======
             imageType: 'ship',
             imageId: s.id,
             link: `/item/${s.id}`,
->>>>>>> f3e3f56e
           })),
           characters: (topCharacters as any[]).map((c: any) => ({
             ...c,
@@ -271,11 +224,7 @@
 
     // Transform most valuable kills to template format
     const transformedMostValuable = await track(
-<<<<<<< HEAD
-      'alliance:transform_most_valuable',
-=======
       'alliance:kills:transform_most_valuable',
->>>>>>> f3e3f56e
       'application',
       async () => {
         return mostValuable.map((kill) => {
@@ -310,15 +259,6 @@
         mostValuableKills: transformedMostValuable,
         killmails,
         pagination,
-        top10Stats: top10,
-        characterTitle: 'Most Hunted Characters',
-        corporationTitle: 'Most Hunted Corps',
-        allianceTitle: 'Most Hunted Alliances',
-        shipTitle: 'Most Hunted Ships',
-        systemTitle: 'Top Hunting Grounds',
-        regionTitle: 'Top Regions',
-        timeRange: 'Last 7 Days',
-        mostValuableKills: transformedMostValuable,
         filterDefaults: {
           ...userFilters,
           securityStatus,

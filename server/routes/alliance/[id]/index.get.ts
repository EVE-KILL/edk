/**
 * Alliance entity page - dashboard
 */
import type { H3Event } from 'h3';
import { database } from '../../../helpers/database';
import { timeAgo } from '../../../helpers/time';
import { render, normalizeKillRow } from '../../../helpers/templates';
import { getAlliance } from '../../../models/alliances';
import {
  getEntityKillmails,
  countEntityKillmails,
} from '../../../models/killlist';
import { getEntityStats } from '../../../models/entityStats';
import { getMostValuableKillsByAlliance } from '../../../models/mostValuableKills';
import { getTopByKills } from '../../../models/topBoxes';

import { handleError } from '../../../utils/error'

export default defineEventHandler(async (event: H3Event) => {
<<<<<<< HEAD
  const allianceId = Number.parseInt(getRouterParam(event, 'id') || '0');

  if (!allianceId) {
    throw createError({
      statusCode: 400,
      statusMessage: 'Invalid alliance ID',
    });
  }

  // Fetch alliance basic info using model
  const allianceData = await getAlliance(allianceId);

  if (!allianceData) {
    throw createError({
      statusCode: 404,
      statusMessage: 'Alliance not found',
    });
  }

  // Fetch all entity data in parallel
  const filter = { type: 'alliance', id: allianceId };
  const [stats, topSystems, topRegions, topCorps, topAlliances, mostValuable] =
    await Promise.all([
      getEntityStats(allianceId, 'alliance', 'all'),
      getTopByKills('week', 'system', 10, filter),
      getTopByKills('week', 'region', 10, filter),
      getTopByKills('week', 'corporation', 10, filter),
      getTopByKills('week', 'alliance', 10, filter),
      getMostValuableKillsByAlliance(allianceId, 'all', 6),
    ]);

  // Get pagination parameters
  const query = getQuery(event);
  const page = Math.max(1, Number.parseInt(query.page as string) || 1);
  const perPage = 30;

  // Fetch paginated killmails using model function
  const [killmails, totalKillmails] = await Promise.all([
    getEntityKillmails(allianceId, 'alliance', 'all', page, perPage),
    countEntityKillmails(allianceId, 'alliance', 'all'),
  ]);

  const totalPages = Math.ceil(totalKillmails / perPage);

  // Format killmail data for template
  const recentKillmails = killmails.map((km) => {
    const normalized = normalizeKillRow(km);
    return {
      ...normalized,
      isLoss: km.victimAllianceId === allianceId,
      killmailTimeRelative: timeAgo(
        new Date(km.killmailTime ?? normalized.killmailTime)
      ),
    };
  });

  // Entity header data
  const entityData = {
    entityId: allianceId,
    entityType: 'alliance',
    name: allianceData.name,
    type: 'alliance',
    stats,
    baseUrl: `/alliance/${allianceId}`,
    entityBaseUrl: `/alliance/${allianceId}`,
    currentTab: 'dashboard',
    parent: null,
    grandparent: null,
  };

  // Top boxes - for alliances we show systems, regions, corporations, alliances
  const top10 = {
    characters: [],
    systems: topSystems.map((s) => ({
      ...s,
      imageType: 'system',
      imageId: s.id,
      link: `/system/${s.id}`,
    })),
    regions: topRegions.map((r) => ({
      ...r,
      imageType: 'region',
      imageId: r.id,
      link: `/region/${r.id}`,
    })),
    corporations: topCorps.map((c) => ({
      ...c,
      imageType: 'corporation',
      imageId: c.id,
      link: `/corporation/${c.id}`,
    })),
    alliances: topAlliances.map((a) => ({
      ...a,
      imageType: 'alliance',
      imageId: a.id,
      link: `/alliance/${a.id}`,
    })),
  };

  // Pagination
  const pagination = {
    currentPage: page,
    totalPages,
    pages: generatePageNumbers(page, totalPages),
    hasPrev: page > 1,
    hasNext: page < totalPages,
    prevPage: page - 1,
    nextPage: page + 1,
    showFirst: page > 3 && totalPages > 5,
    showLast: page < totalPages - 2 && totalPages > 5,
  };

  // Transform most valuable kills to template format
  const transformedMostValuable = mostValuable.map((kill) => {
    const normalized = normalizeKillRow(kill);
    return {
      ...normalized,
      totalValue: kill.totalValue ?? normalized.totalValue,
      killmailTime: normalized.killmailTime,
    };
  });

  // Render the template
  return render(
    'pages/alliance-detail',
    {
      title: `${allianceData.name} - Alliance`,
      description: `Alliance statistics for ${allianceData.name}`,
      keywords: 'eve online, alliance, killmail, pvp',
    },
    {
      ...entityData,
      top10Stats: top10,
      mostValuableKills: transformedMostValuable,
      recentKillmails,
      pagination,
    }
  );
});

// Helper function to generate page numbers
function generatePageNumbers(
  currentPage: number,
  totalPages: number
): number[] {
  const pages: number[] = [];
  const maxVisible = 5;

  let startPage = Math.max(1, currentPage - Math.floor(maxVisible / 2));
  let endPage = Math.min(totalPages, startPage + maxVisible - 1);

  if (endPage - startPage + 1 < maxVisible) {
    startPage = Math.max(1, endPage - maxVisible + 1);
  }

  for (let i = startPage; i <= endPage; i++) {
    pages.push(i);
=======
  try {
    const allianceId = Number.parseInt(getRouterParam(event, 'id') || '0')

    if (!allianceId) {
      throw createError({
        statusCode: 400,
        statusMessage: 'Invalid alliance ID'
      })
    }

    // Fetch alliance basic info using model
    const allianceData = await getAlliance(allianceId)

    if (!allianceData) {
      throw createError({
        statusCode: 404,
        statusMessage: 'Alliance not found'
      })
    }

    // Fetch all entity data in parallel
    const [stats, topSystems, topRegions, topCorps, topAlliances, mostValuable] = await Promise.all([
      getEntityStats(allianceId, 'alliance', 'all'),
      getTopByKills('week', 'system', 10),
      getTopByKills('week', 'region', 10),
      getTopByKills('week', 'corporation', 10),
      getTopByKills('week', 'alliance', 10),
      getMostValuableKillsByAlliance(allianceId, 'all', 6)
    ])

    // TODO: Implement top systems/regions/corporations/alliances stats

    // Get pagination parameters
    const query = getQuery(event)
    const page = Math.max(1, Number.parseInt(query.page as string) || 1)
    const perPage = 30

    // Fetch paginated killmails using model function
    const [killmails, totalKillmails] = await Promise.all([
      getEntityKillmails(allianceId, 'alliance', 'all', page, perPage),
      countEntityKillmails(allianceId, 'alliance', 'all')
    ])

    const totalPages = Math.ceil(totalKillmails / perPage)

    // Format killmail data for template
    const recentKillmails = killmails.map(km => {
      const normalized = normalizeKillRow(km)
      return {
        ...normalized,
        isLoss: km.victimAllianceId === allianceId,
        killmailTimeRelative: timeAgo(new Date(km.killmailTime ?? normalized.killmailTime))
      }
    })

    // Entity header data
    const entityData = {
      entityId: allianceId,
      entityType: 'alliance',
      name: allianceData.name,
      type: 'alliance',
      stats,
      baseUrl: `/alliance/${allianceId}`,
      entityBaseUrl: `/alliance/${allianceId}`,
      currentTab: 'dashboard',
      parent: null,
      grandparent: null
    }

    // Top boxes - for alliances we show systems, regions, corporations, alliances
    const top10 = {
      characters: [],
      systems: topSystems.map(s => ({
        ...s,
        imageType: 'system',
        imageId: s.id,
        link: `/system/${s.id}`
      })),
      regions: topRegions.map(r => ({
        ...r,
        imageType: 'region',
        imageId: r.id,
        link: `/region/${r.id}`
      })),
      corporations: topCorps.map(c => ({
        ...c,
        imageType: 'corporation',
        imageId: c.id,
        link: `/corporation/${c.id}`
      })),
      alliances: topAlliances.map(a => ({
        ...a,
        imageType: 'alliance',
        imageId: a.id,
        link: `/alliance/${a.id}`
      }))
    }

    // Pagination
    const pagination = {
      currentPage: page,
      totalPages,
      pages: generatePageNumbers(page, totalPages),
      hasPrev: page > 1,
      hasNext: page < totalPages,
      prevPage: page - 1,
      nextPage: page + 1,
      showFirst: page > 3 && totalPages > 5,
      showLast: page < totalPages - 2 && totalPages > 5
    }

    // Transform most valuable kills to template format
    const transformedMostValuable = mostValuable.map(kill => {
      const normalized = normalizeKillRow(kill)
      return {
        ...normalized,
        totalValue: kill.totalValue ?? normalized.totalValue,
        killmailTime: normalized.killmailTime
      }
    })

    // Render the template
    return render(
      'pages/alliance-detail',
      {
        title: `${allianceData.name} - Alliance`,
        description: `Alliance statistics for ${allianceData.name}`,
        keywords: 'eve online, alliance, killmail, pvp'
      },
      {
        ...entityData,
        top10Stats: top10,
        mostValuableKills: transformedMostValuable,
        recentKillmails,
        pagination
      }
    )
  } catch (error) {
    return handleError(event, error)
>>>>>>> cc4849a3
  }
})

<<<<<<< HEAD
  return pages;
}
=======
import { generatePageNumbers } from '../../../utils/pagination'
>>>>>>> cc4849a3
<|MERGE_RESOLUTION|>--- conflicted
+++ resolved
@@ -2,7 +2,6 @@
  * Alliance entity page - dashboard
  */
 import type { H3Event } from 'h3';
-import { database } from '../../../helpers/database';
 import { timeAgo } from '../../../helpers/time';
 import { render, normalizeKillRow } from '../../../helpers/templates';
 import { getAlliance } from '../../../models/alliances';
@@ -14,222 +13,72 @@
 import { getMostValuableKillsByAlliance } from '../../../models/mostValuableKills';
 import { getTopByKills } from '../../../models/topBoxes';
 
-import { handleError } from '../../../utils/error'
+import { handleError } from '../../../utils/error';
 
 export default defineEventHandler(async (event: H3Event) => {
-<<<<<<< HEAD
-  const allianceId = Number.parseInt(getRouterParam(event, 'id') || '0');
-
-  if (!allianceId) {
-    throw createError({
-      statusCode: 400,
-      statusMessage: 'Invalid alliance ID',
-    });
-  }
-
-  // Fetch alliance basic info using model
-  const allianceData = await getAlliance(allianceId);
-
-  if (!allianceData) {
-    throw createError({
-      statusCode: 404,
-      statusMessage: 'Alliance not found',
-    });
-  }
-
-  // Fetch all entity data in parallel
-  const filter = { type: 'alliance', id: allianceId };
-  const [stats, topSystems, topRegions, topCorps, topAlliances, mostValuable] =
-    await Promise.all([
-      getEntityStats(allianceId, 'alliance', 'all'),
-      getTopByKills('week', 'system', 10, filter),
-      getTopByKills('week', 'region', 10, filter),
-      getTopByKills('week', 'corporation', 10, filter),
-      getTopByKills('week', 'alliance', 10, filter),
-      getMostValuableKillsByAlliance(allianceId, 'all', 6),
-    ]);
-
-  // Get pagination parameters
-  const query = getQuery(event);
-  const page = Math.max(1, Number.parseInt(query.page as string) || 1);
-  const perPage = 30;
-
-  // Fetch paginated killmails using model function
-  const [killmails, totalKillmails] = await Promise.all([
-    getEntityKillmails(allianceId, 'alliance', 'all', page, perPage),
-    countEntityKillmails(allianceId, 'alliance', 'all'),
-  ]);
-
-  const totalPages = Math.ceil(totalKillmails / perPage);
-
-  // Format killmail data for template
-  const recentKillmails = killmails.map((km) => {
-    const normalized = normalizeKillRow(km);
-    return {
-      ...normalized,
-      isLoss: km.victimAllianceId === allianceId,
-      killmailTimeRelative: timeAgo(
-        new Date(km.killmailTime ?? normalized.killmailTime)
-      ),
-    };
-  });
-
-  // Entity header data
-  const entityData = {
-    entityId: allianceId,
-    entityType: 'alliance',
-    name: allianceData.name,
-    type: 'alliance',
-    stats,
-    baseUrl: `/alliance/${allianceId}`,
-    entityBaseUrl: `/alliance/${allianceId}`,
-    currentTab: 'dashboard',
-    parent: null,
-    grandparent: null,
-  };
-
-  // Top boxes - for alliances we show systems, regions, corporations, alliances
-  const top10 = {
-    characters: [],
-    systems: topSystems.map((s) => ({
-      ...s,
-      imageType: 'system',
-      imageId: s.id,
-      link: `/system/${s.id}`,
-    })),
-    regions: topRegions.map((r) => ({
-      ...r,
-      imageType: 'region',
-      imageId: r.id,
-      link: `/region/${r.id}`,
-    })),
-    corporations: topCorps.map((c) => ({
-      ...c,
-      imageType: 'corporation',
-      imageId: c.id,
-      link: `/corporation/${c.id}`,
-    })),
-    alliances: topAlliances.map((a) => ({
-      ...a,
-      imageType: 'alliance',
-      imageId: a.id,
-      link: `/alliance/${a.id}`,
-    })),
-  };
-
-  // Pagination
-  const pagination = {
-    currentPage: page,
-    totalPages,
-    pages: generatePageNumbers(page, totalPages),
-    hasPrev: page > 1,
-    hasNext: page < totalPages,
-    prevPage: page - 1,
-    nextPage: page + 1,
-    showFirst: page > 3 && totalPages > 5,
-    showLast: page < totalPages - 2 && totalPages > 5,
-  };
-
-  // Transform most valuable kills to template format
-  const transformedMostValuable = mostValuable.map((kill) => {
-    const normalized = normalizeKillRow(kill);
-    return {
-      ...normalized,
-      totalValue: kill.totalValue ?? normalized.totalValue,
-      killmailTime: normalized.killmailTime,
-    };
-  });
-
-  // Render the template
-  return render(
-    'pages/alliance-detail',
-    {
-      title: `${allianceData.name} - Alliance`,
-      description: `Alliance statistics for ${allianceData.name}`,
-      keywords: 'eve online, alliance, killmail, pvp',
-    },
-    {
-      ...entityData,
-      top10Stats: top10,
-      mostValuableKills: transformedMostValuable,
-      recentKillmails,
-      pagination,
-    }
-  );
-});
-
-// Helper function to generate page numbers
-function generatePageNumbers(
-  currentPage: number,
-  totalPages: number
-): number[] {
-  const pages: number[] = [];
-  const maxVisible = 5;
-
-  let startPage = Math.max(1, currentPage - Math.floor(maxVisible / 2));
-  let endPage = Math.min(totalPages, startPage + maxVisible - 1);
-
-  if (endPage - startPage + 1 < maxVisible) {
-    startPage = Math.max(1, endPage - maxVisible + 1);
-  }
-
-  for (let i = startPage; i <= endPage; i++) {
-    pages.push(i);
-=======
   try {
-    const allianceId = Number.parseInt(getRouterParam(event, 'id') || '0')
+    const allianceId = Number.parseInt(getRouterParam(event, 'id') || '0');
 
     if (!allianceId) {
       throw createError({
         statusCode: 400,
-        statusMessage: 'Invalid alliance ID'
-      })
+        statusMessage: 'Invalid alliance ID',
+      });
     }
 
     // Fetch alliance basic info using model
-    const allianceData = await getAlliance(allianceId)
+    const allianceData = await getAlliance(allianceId);
 
     if (!allianceData) {
       throw createError({
         statusCode: 404,
-        statusMessage: 'Alliance not found'
-      })
+        statusMessage: 'Alliance not found',
+      });
     }
 
     // Fetch all entity data in parallel
-    const [stats, topSystems, topRegions, topCorps, topAlliances, mostValuable] = await Promise.all([
+    const [
+      stats,
+      topSystems,
+      topRegions,
+      topCorps,
+      topAlliances,
+      mostValuable,
+    ] = await Promise.all([
       getEntityStats(allianceId, 'alliance', 'all'),
       getTopByKills('week', 'system', 10),
       getTopByKills('week', 'region', 10),
       getTopByKills('week', 'corporation', 10),
       getTopByKills('week', 'alliance', 10),
-      getMostValuableKillsByAlliance(allianceId, 'all', 6)
-    ])
+      getMostValuableKillsByAlliance(allianceId, 'all', 6),
+    ]);
 
     // TODO: Implement top systems/regions/corporations/alliances stats
 
     // Get pagination parameters
-    const query = getQuery(event)
-    const page = Math.max(1, Number.parseInt(query.page as string) || 1)
-    const perPage = 30
+    const query = getQuery(event);
+    const page = Math.max(1, Number.parseInt(query.page as string) || 1);
+    const perPage = 30;
 
     // Fetch paginated killmails using model function
     const [killmails, totalKillmails] = await Promise.all([
       getEntityKillmails(allianceId, 'alliance', 'all', page, perPage),
-      countEntityKillmails(allianceId, 'alliance', 'all')
-    ])
+      countEntityKillmails(allianceId, 'alliance', 'all'),
+    ]);
 
-    const totalPages = Math.ceil(totalKillmails / perPage)
+    const totalPages = Math.ceil(totalKillmails / perPage);
 
     // Format killmail data for template
-    const recentKillmails = killmails.map(km => {
-      const normalized = normalizeKillRow(km)
+    const recentKillmails = killmails.map((km) => {
+      const normalized = normalizeKillRow(km);
       return {
         ...normalized,
         isLoss: km.victimAllianceId === allianceId,
-        killmailTimeRelative: timeAgo(new Date(km.killmailTime ?? normalized.killmailTime))
-      }
-    })
+        killmailTimeRelative: timeAgo(
+          new Date(km.killmailTime ?? normalized.killmailTime)
+        ),
+      };
+    });
 
     // Entity header data
     const entityData = {
@@ -242,37 +91,37 @@
       entityBaseUrl: `/alliance/${allianceId}`,
       currentTab: 'dashboard',
       parent: null,
-      grandparent: null
-    }
+      grandparent: null,
+    };
 
     // Top boxes - for alliances we show systems, regions, corporations, alliances
     const top10 = {
       characters: [],
-      systems: topSystems.map(s => ({
+      systems: topSystems.map((s) => ({
         ...s,
         imageType: 'system',
         imageId: s.id,
-        link: `/system/${s.id}`
+        link: `/system/${s.id}`,
       })),
-      regions: topRegions.map(r => ({
+      regions: topRegions.map((r) => ({
         ...r,
         imageType: 'region',
         imageId: r.id,
-        link: `/region/${r.id}`
+        link: `/region/${r.id}`,
       })),
-      corporations: topCorps.map(c => ({
+      corporations: topCorps.map((c) => ({
         ...c,
         imageType: 'corporation',
         imageId: c.id,
-        link: `/corporation/${c.id}`
+        link: `/corporation/${c.id}`,
       })),
-      alliances: topAlliances.map(a => ({
+      alliances: topAlliances.map((a) => ({
         ...a,
         imageType: 'alliance',
         imageId: a.id,
-        link: `/alliance/${a.id}`
-      }))
-    }
+        link: `/alliance/${a.id}`,
+      })),
+    };
 
     // Pagination
     const pagination = {
@@ -284,18 +133,18 @@
       prevPage: page - 1,
       nextPage: page + 1,
       showFirst: page > 3 && totalPages > 5,
-      showLast: page < totalPages - 2 && totalPages > 5
-    }
+      showLast: page < totalPages - 2 && totalPages > 5,
+    };
 
     // Transform most valuable kills to template format
-    const transformedMostValuable = mostValuable.map(kill => {
-      const normalized = normalizeKillRow(kill)
+    const transformedMostValuable = mostValuable.map((kill) => {
+      const normalized = normalizeKillRow(kill);
       return {
         ...normalized,
         totalValue: kill.totalValue ?? normalized.totalValue,
-        killmailTime: normalized.killmailTime
-      }
-    })
+        killmailTime: normalized.killmailTime,
+      };
+    });
 
     // Render the template
     return render(
@@ -303,25 +152,19 @@
       {
         title: `${allianceData.name} - Alliance`,
         description: `Alliance statistics for ${allianceData.name}`,
-        keywords: 'eve online, alliance, killmail, pvp'
+        keywords: 'eve online, alliance, killmail, pvp',
       },
       {
         ...entityData,
         top10Stats: top10,
         mostValuableKills: transformedMostValuable,
         recentKillmails,
-        pagination
+        pagination,
       }
-    )
+    );
   } catch (error) {
-    return handleError(event, error)
->>>>>>> cc4849a3
+    return handleError(event, error);
   }
-})
+});
 
-<<<<<<< HEAD
-  return pages;
-}
-=======
-import { generatePageNumbers } from '../../../utils/pagination'
->>>>>>> cc4849a3
+import { generatePageNumbers } from '../../../utils/pagination';
<<<<<<< HEAD
/**
 * Killmail detail page
 * Shows complete killmail information including victim, attackers, items, and stats
 * Layout: 65% left (items/fitting wheel), 35% right (victim/attackers)
 */
import type { H3Event } from 'h3';
import { timeAgo } from '../../helpers/time';
import { render } from '../../helpers/templates';
=======
import { z } from 'zod';
import { validate } from '~/server/utils/validation';
import type { H3Event } from 'h3'
import { timeAgo } from '../../helpers/time'
import { render } from '../../helpers/templates'
>>>>>>> f1e50a64
import {
  getKillmailDetails,
  getKillmailItems,
  getKillmailAttackers,
  getSiblingKillmails,
} from '../../models/killmails';

// Item slot mapping - which flag number corresponds to which slot
const SLOT_MAPPING: Record<number, string> = {
  // High slots (27-34)
  27: 'highSlots',
  28: 'highSlots',
  29: 'highSlots',
  30: 'highSlots',
  31: 'highSlots',
  32: 'highSlots',
  33: 'highSlots',
  34: 'highSlots',
  // Med slots (19-26)
  19: 'medSlots',
  20: 'medSlots',
  21: 'medSlots',
  22: 'medSlots',
  23: 'medSlots',
  24: 'medSlots',
  25: 'medSlots',
  26: 'medSlots',
  // Low slots (11-18)
  11: 'lowSlots',
  12: 'lowSlots',
  13: 'lowSlots',
  14: 'lowSlots',
  15: 'lowSlots',
  16: 'lowSlots',
  17: 'lowSlots',
  18: 'lowSlots',
  // Rig slots (92-94)
  92: 'rigSlots',
  93: 'rigSlots',
  94: 'rigSlots',
  // Subsystem slots (125-128)
  125: 'subSlots',
  126: 'subSlots',
  127: 'subSlots',
  128: 'subSlots',
  // Drone bay
  87: 'droneBay',
  // Cargo/Container (5)
  5: 'cargo',
};

const SLOT_NAMES: Record<number, string> = {
  27: 'High Slot 1',
  28: 'High Slot 2',
  29: 'High Slot 3',
  30: 'High Slot 4',
  31: 'High Slot 5',
  32: 'High Slot 6',
  33: 'High Slot 7',
  34: 'High Slot 8',
  19: 'Med Slot 1',
  20: 'Med Slot 2',
  21: 'Med Slot 3',
  22: 'Med Slot 4',
  23: 'Med Slot 5',
  24: 'Med Slot 6',
  25: 'Med Slot 7',
  26: 'Med Slot 8',
  11: 'Low Slot 1',
  12: 'Low Slot 2',
  13: 'Low Slot 3',
  14: 'Low Slot 4',
  15: 'Low Slot 5',
  16: 'Low Slot 6',
  17: 'Low Slot 7',
  18: 'Low Slot 8',
  92: 'Rig Slot 1',
  93: 'Rig Slot 2',
  94: 'Rig Slot 3',
  125: 'Subsystem Slot 1',
  126: 'Subsystem Slot 2',
  127: 'Subsystem Slot 3',
  128: 'Subsystem Slot 4',
  87: 'Drone Bay',
  5: 'Cargo Hold',
};

interface ItemSlot {
  typeId: number;
  name: string;
  quantity: number;
  quantityDropped: number;
  quantityDestroyed: number;
  price: number;
  totalValue: number;
  slotName: string;
  flag: number;
  isDestroyed: boolean;
}

interface ItemsBySlot {
  highSlots: ItemSlot[];
  medSlots: ItemSlot[];
  lowSlots: ItemSlot[];
  rigSlots: ItemSlot[];
  subSlots: ItemSlot[];
  droneBay: ItemSlot[];
  cargo: ItemSlot[];
  other: ItemSlot[];
}

export default defineEventHandler(async (event: H3Event) => {
<<<<<<< HEAD
  const killmailId = getRouterParam(event, 'id');

  if (!killmailId) {
    throw createError({
      statusCode: 404,
      statusMessage: 'Killmail not found',
    });
  }

  const id = parseInt(killmailId, 10);
=======
  const { params } = await validate(event, {
    params: z.object({
      id: z.coerce.number().int().positive(),
    }),
  });

  const { id } = params;
>>>>>>> f1e50a64

  // Fetch killmail details using model
  const killmail = await getKillmailDetails(id);

  if (!killmail) {
    throw createError({
      statusCode: 404,
      statusMessage: `Killmail #${id} not found`,
    });
  }

  // Fetch all items for this killmail with prices using model
  const itemsWithDetails = await getKillmailItems(id);

  // Organize items by slot
  const itemsBySlot: ItemsBySlot = {
    highSlots: [],
    medSlots: [],
    lowSlots: [],
    rigSlots: [],
    subSlots: [],
    droneBay: [],
    cargo: [],
    other: [],
  };

  // Separate destroyed and dropped for fitting wheel
  const fittingWheelDestroyed: ItemsBySlot = {
    highSlots: [],
    medSlots: [],
    lowSlots: [],
    rigSlots: [],
    subSlots: [],
    droneBay: [],
    cargo: [],
    other: [],
  };

  const fittingWheelDropped: ItemsBySlot = {
    highSlots: [],
    medSlots: [],
    lowSlots: [],
    rigSlots: [],
    subSlots: [],
    droneBay: [],
    cargo: [],
    other: [],
  };

  let totalDestroyed = 0;
  let totalDropped = 0;
  let totalValue = 0;
  let fitValue = 0;

  // Define fitting slots (used to calculate fitValue)
  const fittingSlots = [
    27, 28, 29, 30, 31, 32, 33, 34, 19, 20, 21, 22, 23, 24, 25, 26, 11, 12, 13,
    14, 15, 16, 17, 18, 92, 93, 94, 125, 126, 127, 128,
  ];

  for (const item of itemsWithDetails) {
    const slotKey = (SLOT_MAPPING[item.flag] as keyof ItemsBySlot) || 'other';
    const totalQuantity = item.quantityDropped + item.quantityDestroyed;
    const itemValue = (item.price || 0) * totalQuantity;

    const slotItem: ItemSlot = {
      typeId: item.itemTypeId,
      name: item.name || 'Unknown',
      quantity: totalQuantity,
      quantityDropped: item.quantityDropped,
      quantityDestroyed: item.quantityDestroyed,
      price: item.price || 0,
      totalValue: itemValue,
      slotName: SLOT_NAMES[item.flag] || `Slot ${item.flag}`,
      flag: item.flag,
      isDestroyed: item.quantityDestroyed > 0,
    };

    // Add to combined items list
    itemsBySlot[slotKey].push(slotItem);

    // Add to fitting wheel if in fitting slots
    if (fittingSlots.includes(item.flag)) {
      if (item.quantityDestroyed > 0) {
        fittingWheelDestroyed[slotKey].push(slotItem);
        fitValue += (item.price || 0) * item.quantityDestroyed;
      }
      if (item.quantityDropped > 0) {
        fittingWheelDropped[slotKey].push(slotItem);
      }
    }

    totalDestroyed += item.quantityDestroyed * (item.price || 0);
    totalDropped += item.quantityDropped * (item.price || 0);
    totalValue += itemValue;
  }

  // Calculate base stats (before attackers are fetched)
  const shipValue = killmail.victimShipValue || 0;
  const itemsValue = totalValue;
  const totalKillValue = shipValue + itemsValue;

  // Fetch all attackers for this killmail using model
  const attackers = await getKillmailAttackers(id);

  // Calculate stats after attackers are fetched
  const finalBlowAttacker = attackers.find((a) => a.finalBlow === 1);
  const topDamageAttacker = attackers[0] || null;
  const totalDamage = attackers.reduce((sum, a) => sum + a.damageDone, 0);

  // Fetch sibling killmails (same victim character within 1 hour)
  const killmailDate = new Date(killmail.killmailTime);
  const startDate = new Date(killmailDate.getTime() - 60 * 60 * 1000);
  const endDate = new Date(killmailDate.getTime() + 60 * 60 * 1000);

  // Convert to ClickHouse DateTime format: YYYY-MM-DD HH:MM:SS
  const formatDateTime = (date: Date): string => {
    const year = date.getUTCFullYear();
    const month = String(date.getUTCMonth() + 1).padStart(2, '0');
    const day = String(date.getUTCDate()).padStart(2, '0');
    const hours = String(date.getUTCHours()).padStart(2, '0');
    const minutes = String(date.getUTCMinutes()).padStart(2, '0');
    const seconds = String(date.getUTCSeconds()).padStart(2, '0');
    return `${year}-${month}-${day} ${hours}:${minutes}:${seconds}`;
  };

  const siblings = await getSiblingKillmails(
    killmail.victimCharacterId || 0,
    formatDateTime(startDate),
    formatDateTime(endDate),
    id,
    20
  );

  // Format data for template
  const victimName = killmail.victimCharacterName || 'Unknown';
  const shipName = killmail.victimShipName || 'Unknown';
  const valueBillion = (totalKillValue / 1_000_000_000).toFixed(2);

  const templateData = {
    killmail: {
      id: killmail.killmailId,
      killmailId: killmail.killmailId,
      hash: killmail.hash,
      time: killmail.killmailTime,
      timeAgo: timeAgo(new Date(killmail.killmailTime)),
      systemName: killmail.solarSystemName,
      systemId: killmail.solarSystemId,
      regionName: killmail.regionName,
      securityStatus: killmail.solarSystemSecurity,
    },
    victim: {
      character: killmail.victimCharacterId
        ? {
            id: killmail.victimCharacterId,
            name: killmail.victimCharacterName,
          }
        : null,
      corporation: killmail.victimCorporationId
        ? {
            id: killmail.victimCorporationId,
            name: killmail.victimCorporationName,
            ticker: killmail.victimCorporationTicker,
          }
        : null,
      alliance: killmail.victimAllianceId
        ? {
            id: killmail.victimAllianceId,
            name: killmail.victimAllianceName,
            ticker: killmail.victimAllianceTicker,
          }
        : null,
      ship: {
        typeId: killmail.victimShipTypeId,
        name: killmail.victimShipName,
        groupName: killmail.victimShipGroup,
      },
      damageTaken: killmail.victimDamageTaken || 0,
    },
    solarSystem: {
      id: killmail.solarSystemId,
      name: killmail.solarSystemName,
      region: killmail.regionName,
      security: killmail.solarSystemSecurity,
    },
    attackers: attackers.map((a) => ({
      character: a.characterId
        ? {
            id: a.characterId,
            name: a.characterName,
          }
        : null,
      corporation: a.corporationId
        ? {
            id: a.corporationId,
            name: a.corporationName,
            ticker: a.corporationTicker,
          }
        : null,
      alliance: a.allianceId
        ? {
            id: a.allianceId,
            name: a.allianceName,
            ticker: a.allianceTicker,
          }
        : null,
      ship: a.shipTypeId
        ? {
            typeId: a.shipTypeId,
            name: a.shipName,
          }
        : null,
      weapon: a.weaponTypeId
        ? {
            typeId: a.weaponTypeId,
            name: a.weaponName,
          }
        : null,
      damageDone: a.damageDone,
      finalBlow: a.finalBlow === 1,
      securityStatus: a.securityStatus,
    })),
    items: itemsBySlot,
    fittingWheel: {
      destroyed: fittingWheelDestroyed,
      dropped: fittingWheelDropped,
    },
    stats: {
      attackerCount: attackers.length,
      totalValue: totalKillValue,
      shipValue,
      itemsValue,
      destroyedValue: totalDestroyed,
      droppedValue: totalDropped,
      fitValue,
      isSolo: attackers.length === 1,
    },
    siblings: siblings.map((s) => ({
      killmailId: s.killmailId,
      killmailTime: s.killmailTime,
      victimName: s.victimCharacterName,
      victimCharacterId: s.victimCharacterId,
      shipName: s.victimShipName,
      shipTypeId: s.victimShipTypeId,
      totalValue: s.totalValue,
    })),
    finalBlow: finalBlowAttacker
      ? {
          character: finalBlowAttacker.characterId
            ? {
                id: finalBlowAttacker.characterId,
                name: finalBlowAttacker.characterName,
              }
            : null,
          corporation: finalBlowAttacker.corporationId
            ? {
                id: finalBlowAttacker.corporationId,
                name: finalBlowAttacker.corporationName,
                ticker: finalBlowAttacker.corporationTicker,
              }
            : null,
          alliance: finalBlowAttacker.allianceId
            ? {
                id: finalBlowAttacker.allianceId,
                name: finalBlowAttacker.allianceName,
                ticker: finalBlowAttacker.allianceTicker,
              }
            : null,
          ship: finalBlowAttacker.shipTypeId
            ? {
                typeId: finalBlowAttacker.shipTypeId,
                name: finalBlowAttacker.shipName,
              }
            : null,
          weapon: finalBlowAttacker.weaponTypeId
            ? {
                typeId: finalBlowAttacker.weaponTypeId,
                name: finalBlowAttacker.weaponName,
              }
            : null,
          damageDone: finalBlowAttacker.damageDone,
          damagePercent:
            totalDamage > 0
              ? (finalBlowAttacker.damageDone / totalDamage) * 100
              : 0,
          isFinalBlow: true,
        }
      : null,
    topDamage: topDamageAttacker
      ? {
          character: topDamageAttacker.characterId
            ? {
                id: topDamageAttacker.characterId,
                name: topDamageAttacker.characterName,
              }
            : null,
          corporation: topDamageAttacker.corporationId
            ? {
                id: topDamageAttacker.corporationId,
                name: topDamageAttacker.corporationName,
                ticker: topDamageAttacker.corporationTicker,
              }
            : null,
          alliance: topDamageAttacker.allianceId
            ? {
                id: topDamageAttacker.allianceId,
                name: topDamageAttacker.allianceName,
                ticker: topDamageAttacker.allianceTicker,
              }
            : null,
          ship: topDamageAttacker.shipTypeId
            ? {
                typeId: topDamageAttacker.shipTypeId,
                name: topDamageAttacker.shipName,
              }
            : null,
          weapon: topDamageAttacker.weaponTypeId
            ? {
                typeId: topDamageAttacker.weaponTypeId,
                name: topDamageAttacker.weaponName,
              }
            : null,
          damageDone: topDamageAttacker.damageDone,
          damagePercent:
            totalDamage > 0
              ? (topDamageAttacker.damageDone / totalDamage) * 100
              : 0,
        }
      : null,
    totalDamage,
  };

  return render(
    'pages/killmail',
    {
      title: `Killmail #${id} - ${victimName} (${shipName})`,
      description: `${victimName} lost a ${shipName} worth ${valueBillion}B ISK`,
      keywords: 'eve online, killmail, pvp, kill',
    },
    templateData
  );
});<|MERGE_RESOLUTION|>--- conflicted
+++ resolved
@@ -1,19 +1,8 @@
-<<<<<<< HEAD
-/**
- * Killmail detail page
- * Shows complete killmail information including victim, attackers, items, and stats
- * Layout: 65% left (items/fitting wheel), 35% right (victim/attackers)
- */
+import { z } from 'zod';
+import { validate } from '~/server/utils/validation';
 import type { H3Event } from 'h3';
 import { timeAgo } from '../../helpers/time';
 import { render } from '../../helpers/templates';
-=======
-import { z } from 'zod';
-import { validate } from '~/server/utils/validation';
-import type { H3Event } from 'h3'
-import { timeAgo } from '../../helpers/time'
-import { render } from '../../helpers/templates'
->>>>>>> f1e50a64
 import {
   getKillmailDetails,
   getKillmailItems,
@@ -126,18 +115,6 @@
 }
 
 export default defineEventHandler(async (event: H3Event) => {
-<<<<<<< HEAD
-  const killmailId = getRouterParam(event, 'id');
-
-  if (!killmailId) {
-    throw createError({
-      statusCode: 404,
-      statusMessage: 'Killmail not found',
-    });
-  }
-
-  const id = parseInt(killmailId, 10);
-=======
   const { params } = await validate(event, {
     params: z.object({
       id: z.coerce.number().int().positive(),
@@ -145,7 +122,6 @@
   });
 
   const { id } = params;
->>>>>>> f1e50a64
 
   // Fetch killmail details using model
   const killmail = await getKillmailDetails(id);

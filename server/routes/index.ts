--- conflicted
+++ resolved
@@ -1,4 +1,3 @@
-<<<<<<< HEAD
 import type { H3Event } from 'h3';
 import {
   getFilteredKillsWithNames,
@@ -7,221 +6,102 @@
 import { getTopByKills } from '../models/topBoxes';
 import { getMostValuableKillsByPeriod } from '../models/mostValuableKills';
 import { normalizeKillRow } from '../helpers/templates';
-import { timeAgo } from '../helpers/time';
-
-export default defineEventHandler(async (event: H3Event) => {
-  // Page context
-  const pageContext = {
-    title: 'Home',
-    description:
-      'Welcome to EVE-KILL - Real-time killmail tracking and analytics',
-    keywords: 'eve online, killmail, pvp, tracking',
-  };
-
-  // Get pagination parameters
-  const query = getQuery(event);
-  const page = Math.max(1, Number.parseInt(query.page as string) || 1);
-  const perPage = 30;
-
-  // Fetch recent killmails with names, count, and top 10 stats in parallel
-  const [
-    killmailsData,
-    totalKillmails,
-    topCharacters,
-    topCorporations,
-    topAlliances,
-    topSystems,
-    topRegions,
-  ] = await Promise.all([
-    getFilteredKillsWithNames({}, page, perPage),
-    countFilteredKills({}),
-    getTopByKills('week', 'character', 10),
-    getTopByKills('week', 'corporation', 10),
-    getTopByKills('week', 'alliance', 10),
-    getTopByKills('week', 'system', 10),
-    getTopByKills('week', 'region', 10),
-  ]);
-
-  const totalPages = Math.ceil(totalKillmails / perPage);
-
-  // Transform top10 stats to add imageType and link properties
-  const top10 = {
-    characters: topCharacters.map((c) => ({
-      ...c,
-      imageType: 'character',
-      imageId: c.id,
-      link: `/character/${c.id}`,
-    })),
-    corporations: topCorporations.map((c) => ({
-      ...c,
-      imageType: 'corporation',
-      imageId: c.id,
-      link: `/corporation/${c.id}`,
-    })),
-    alliances: topAlliances.map((a) => ({
-      ...a,
-      imageType: 'alliance',
-      imageId: a.id,
-      link: `/alliance/${a.id}`,
-    })),
-    systems: topSystems.map((s) => ({
-      ...s,
-      imageType: 'system',
-      imageId: s.id,
-      link: `/system/${s.id}`,
-    })),
-    regions: topRegions.map((r) => ({
-      ...r,
-      imageType: 'region',
-      imageId: r.id,
-      link: `/region/${r.id}`,
-    })),
-  };
-
-  // Fetch most valuable kills (weekly, top 6)
-  const mostValuableKillsData = await getMostValuableKillsByPeriod('week', 6);
-
-  // Normalize killmail data to a consistent template-friendly shape
-  const killmails = killmailsData.map((km: any) => {
-    const normalized = normalizeKillRow(km);
-    const killmailDate =
-      km.killmailTime ?? km.killmail_time ?? normalized.killmailTime;
-    return {
-      ...normalized,
-      killmailTimeRelative: timeAgo(new Date(killmailDate)),
-    };
-  });
-
-  // Data for the home page
-  const data = {
-    // Real Most Valuable Kills from database (last 7 days)
-    mostValuableKills: mostValuableKillsData.map((mvk) => {
-      const normalized = normalizeKillRow(mvk);
-      return {
-        ...normalized,
-        totalValue: mvk.totalValue ?? normalized.totalValue,
-        killmailTime: mvk.killmailTime ?? normalized.killmailTime,
-      };
-    }),
-
-    // Real top 10 stats from database (last 7 days)
-    top10Stats: top10,
-
-    // Real killmail data from database
-    killmails,
-
-    // Real pagination based on actual killmail count
-    pagination: {
-      currentPage: page,
-      totalPages: totalPages,
-      totalKillmails: totalKillmails,
-      perPage: perPage,
-      pages: generatePageNumbers(page, totalPages),
-      hasPrev: page > 1,
-      hasNext: page < totalPages,
-      prevPage: page - 1,
-      nextPage: page + 1,
-      showFirst: page > 3 && totalPages > 5,
-      showLast: page < totalPages - 2 && totalPages > 5,
-    },
-    baseUrl: '/',
-  };
-
-  // Render template using the new layout system
-  return render('pages/home.hbs', pageContext, data, event);
-});
-=======
-import type { H3Event } from 'h3'
-import { getFilteredKillsWithNames, countFilteredKills } from '../models/killlist'
-import { getTopByKills } from '../models/topBoxes'
-import { getMostValuableKillsByPeriod } from '../models/mostValuableKills'
-import { normalizeKillRow } from '../helpers/templates'
-import { handleError } from '../utils/error'
+import { handleError } from '../utils/error';
 
 export default defineEventHandler(async (event: H3Event) => {
   try {
     // Page context
     const pageContext = {
       title: 'Home',
-      description: 'Welcome to EVE-KILL - Real-time killmail tracking and analytics',
-      keywords: 'eve online, killmail, pvp, tracking'
-    }
+      description:
+        'Welcome to EVE-KILL - Real-time killmail tracking and analytics',
+      keywords: 'eve online, killmail, pvp, tracking',
+    };
 
     // Get pagination parameters
-    const query = getQuery(event)
-    const page = Math.max(1, Number.parseInt(query.page as string) || 1)
-    const perPage = 30
+    const query = getQuery(event);
+    const page = Math.max(1, Number.parseInt(query.page as string) || 1);
+    const perPage = 30;
 
     // Fetch recent killmails with names, count, and top 10 stats in parallel
-    const [killmailsData, totalKillmails, topCharacters, topCorporations, topAlliances, topSystems, topRegions] = await Promise.all([
+    const [
+      killmailsData,
+      totalKillmails,
+      topCharacters,
+      topCorporations,
+      topAlliances,
+      topSystems,
+      topRegions,
+    ] = await Promise.all([
       getFilteredKillsWithNames({}, page, perPage),
       countFilteredKills({}),
       getTopByKills('week', 'character', 10),
       getTopByKills('week', 'corporation', 10),
       getTopByKills('week', 'alliance', 10),
       getTopByKills('week', 'system', 10),
-      getTopByKills('week', 'region', 10)
-    ])
+      getTopByKills('week', 'region', 10),
+    ]);
 
-    const totalPages = Math.ceil(totalKillmails / perPage)
+    const totalPages = Math.ceil(totalKillmails / perPage);
 
     // Transform top10 stats to add imageType and link properties
     const top10 = {
-      characters: topCharacters.map(c => ({
+      characters: topCharacters.map((c) => ({
         ...c,
         imageType: 'character',
         imageId: c.id,
-        link: `/character/${c.id}`
+        link: `/character/${c.id}`,
       })),
-      corporations: topCorporations.map(c => ({
+      corporations: topCorporations.map((c) => ({
         ...c,
         imageType: 'corporation',
         imageId: c.id,
-        link: `/corporation/${c.id}`
+        link: `/corporation/${c.id}`,
       })),
-      alliances: topAlliances.map(a => ({
+      alliances: topAlliances.map((a) => ({
         ...a,
         imageType: 'alliance',
         imageId: a.id,
-        link: `/alliance/${a.id}`
+        link: `/alliance/${a.id}`,
       })),
-      systems: topSystems.map(s => ({
+      systems: topSystems.map((s) => ({
         ...s,
         imageType: 'system',
         imageId: s.id,
-        link: `/system/${s.id}`
+        link: `/system/${s.id}`,
       })),
-      regions: topRegions.map(r => ({
+      regions: topRegions.map((r) => ({
         ...r,
         imageType: 'region',
         imageId: r.id,
-        link: `/region/${r.id}`
-      }))
-    }
+        link: `/region/${r.id}`,
+      })),
+    };
 
     // Fetch most valuable kills (weekly, top 6)
-    const mostValuableKillsData = await getMostValuableKillsByPeriod('week', 6)
+    const mostValuableKillsData = await getMostValuableKillsByPeriod('week', 6);
 
     // Normalize killmail data to a consistent template-friendly shape
     const killmails = killmailsData.map((km: any) => {
-      const normalized = normalizeKillRow(km)
-      const killmailDate = km.killmailTime ?? km.killmail_time ?? normalized.killmailTime
+      const normalized = normalizeKillRow(km);
+      const killmailDate =
+        km.killmailTime ?? km.killmail_time ?? normalized.killmailTime;
       return {
         ...normalized,
-        killmailTimeRelative: timeAgo(new Date(killmailDate))
-      }
-    })
+        killmailTimeRelative: timeAgo(new Date(killmailDate)),
+      };
+    });
 
     // Data for the home page
     const data = {
       // Real Most Valuable Kills from database (last 7 days)
-      mostValuableKills: mostValuableKillsData.map(mvk => {
-        const normalized = normalizeKillRow(mvk)
+      mostValuableKills: mostValuableKillsData.map((mvk) => {
+        const normalized = normalizeKillRow(mvk);
         return {
           ...normalized,
           totalValue: mvk.totalValue ?? normalized.totalValue,
-          killmailTime: mvk.killmailTime ?? normalized.killmailTime
-        }
+          killmailTime: mvk.killmailTime ?? normalized.killmailTime,
+        };
       }),
 
       // Real top 10 stats from database (last 7 days)
@@ -242,18 +122,17 @@
         prevPage: page - 1,
         nextPage: page + 1,
         showFirst: page > 3 && totalPages > 5,
-        showLast: page < totalPages - 2 && totalPages > 5
+        showLast: page < totalPages - 2 && totalPages > 5,
       },
-      baseUrl: '/'
-    }
+      baseUrl: '/',
+    };
 
     // Render template using the new layout system
-    return render('pages/home.hbs', pageContext, data, event)
+    return render('pages/home.hbs', pageContext, data, event);
   } catch (error) {
-    return handleError(event, error)
+    return handleError(event, error);
   }
-})
->>>>>>> cc4849a3
+});
 
 // Helper function to format time ago
 function timeAgo(date: Date): string {
@@ -281,37 +160,4 @@
   return `${years} year${years !== 1 ? 's' : ''} ago`;
 }
 
-<<<<<<< HEAD
-// Helper function to generate page numbers for pagination
-function generatePageNumbers(
-  currentPage: number,
-  totalPages: number
-): number[] {
-  const pages: number[] = [];
-  const maxVisible = 5;
-
-  if (totalPages <= maxVisible) {
-    // Show all pages if total is small
-    for (let i = 1; i <= totalPages; i++) {
-      pages.push(i);
-    }
-  } else {
-    // Show current page with context
-    let start = Math.max(1, currentPage - 2);
-    const end = Math.min(totalPages, start + maxVisible - 1);
-
-    // Adjust start if we're near the end
-    if (end - start < maxVisible - 1) {
-      start = Math.max(1, end - maxVisible + 1);
-    }
-
-    for (let i = start; i <= end; i++) {
-      pages.push(i);
-    }
-  }
-
-  return pages;
-}
-=======
-import { generatePageNumbers } from '../utils/pagination'
->>>>>>> cc4849a3
+import { generatePageNumbers } from '../utils/pagination';
--- conflicted
+++ resolved
@@ -1,35 +1,18 @@
-<<<<<<< HEAD
+import { z } from 'zod';
+import { validate } from '~/server/utils/validation';
 import type { H3Event } from 'h3';
 import { fetchAndStoreKillmail } from '../fetchers/killmail';
 import { enqueueJobMany, QueueType } from '../helpers/queue';
 
-// Regex for ESI URLs
-const ESI_REGEX = /killmails\/(\d+)\/([a-zA-Z0-9]+)/;
-
-export default defineEventHandler(async (event: H3Event) => {
-  const body = await readBody(event);
-  const data = body?.data;
-
-  if (!data) {
-    return { error: 'No data provided' };
-  }
-
-  // Extract ID and Hash
-  const match = data.match(ESI_REGEX);
-  if (!match) {
-=======
-import { z } from 'zod';
-import { validate } from '~/server/utils/validation';
-import type { H3Event } from 'h3'
-import { fetchAndStoreKillmail } from '../fetchers/killmail'
-import { enqueueJobMany, QueueType } from '../helpers/queue'
-
 export default defineEventHandler(async (event: H3Event) => {
   const { body } = await validate(event, {
     body: z.object({
-      data: z.string().url().refine(val => /killmails\/\d+\/[a-zA-Z0-9]+/.test(val), {
-        message: 'Invalid ESI URL format',
-      }),
+      data: z
+        .string()
+        .url()
+        .refine((val) => /killmails\/\d+\/[a-zA-Z0-9]+/.test(val), {
+          message: 'Invalid ESI URL format',
+        }),
     }),
   });
 
@@ -39,7 +22,6 @@
   const match = data.match(/killmails\/(\d+)\/([a-zA-Z0-9]+)/);
   if (!match) {
     // This should not happen due to the regex refine in the validation schema
->>>>>>> f1e50a64
     return { error: 'Invalid ESI URL format' };
   }
 

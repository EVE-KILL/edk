--- conflicted
+++ resolved
@@ -1,4 +1,5 @@
-<<<<<<< HEAD
+import { z } from 'zod';
+import { validate } from '~/server/utils/validation';
 import type { H3Event } from 'h3';
 import { timeAgo } from '../../../helpers/time';
 import { render, normalizeKillRow } from '../../../helpers/templates';
@@ -8,25 +9,6 @@
   getEntityKillmails,
   countEntityKillmails,
 } from '../../../models/killlist';
-
-export default defineEventHandler(async (event: H3Event) => {
-  const characterId = Number.parseInt(getRouterParam(event, 'id') || '0');
-
-  if (!characterId) {
-    throw createError({
-      statusCode: 400,
-      statusMessage: 'Invalid character ID',
-    });
-  }
-=======
-import { z } from 'zod';
-import { validate } from '~/server/utils/validation';
-import type { H3Event } from 'h3'
-import { timeAgo } from '../../../helpers/time'
-import { render, normalizeKillRow } from '../../../helpers/templates'
-import { getEntityStats } from '../../../models/entityStats'
-import { getCharacterWithCorporationAndAlliance } from '../../../models/characters'
-import { getEntityKillmails, countEntityKillmails } from '../../../models/killlist'
 
 export default defineEventHandler(async (event: H3Event) => {
   const { params, query } = await validate(event, {
@@ -40,7 +22,6 @@
 
   const { id: characterId } = params;
   const { page } = query;
->>>>>>> f1e50a64
 
   // Fetch character basic info using model
   const characterData =
@@ -57,13 +38,7 @@
   const stats = await getEntityStats(characterId, 'character', 'all');
 
   // Get pagination parameters
-<<<<<<< HEAD
-  const query = getQuery(event);
-  const page = Math.max(1, Number.parseInt(query.page as string) || 1);
   const perPage = 30;
-=======
-  const perPage = 30
->>>>>>> f1e50a64
 
   // Fetch killmails where character was victim (losses) using model
   const [killmailsData, totalKillmails] = await Promise.all([

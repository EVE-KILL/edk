import type { H3Event } from 'h3';
import { timeAgo } from '../../../helpers/time';
import { render, normalizeKillRow } from '../../../helpers/templates';
import { getEntityStats } from '../../../models/entityStats';
import { getCharacterWithCorporationAndAlliance } from '../../../models/characters';
import {
  getEntityKillmails,
  countEntityKillmails,
} from '../../../models/killlist';

export default defineEventHandler(async (event: H3Event) => {
  const characterId = Number.parseInt(getRouterParam(event, 'id') || '0');

  if (!characterId) {
    throw createError({
      statusCode: 400,
      statusMessage: 'Invalid character ID',
    });
  }

  // Fetch character basic info using model
  const characterData =
    await getCharacterWithCorporationAndAlliance(characterId);

  if (!characterData) {
    throw createError({
      statusCode: 404,
      statusMessage: 'Character not found',
    });
  }

  // Get character stats
  const stats = await getEntityStats(characterId, 'character', 'all');

  // Get pagination parameters
  const query = getQuery(event);
  const page = Math.max(1, Number.parseInt(query.page as string) || 1);
  const perPage = 30;

  // Fetch killmails where character was attacker (kills) using model
  const [killmailsData, totalKillmails] = await Promise.all([
    getEntityKillmails(characterId, 'character', 'kills', page, perPage),
    countEntityKillmails(characterId, 'character', 'kills'),
  ]);

  // Calculate pagination
  const totalPages = Math.ceil(totalKillmails / perPage);
  const pagination = {
    currentPage: page,
    totalPages,
    pages: generatePageNumbers(page, totalPages),
    hasPrev: page > 1,
    hasNext: page < totalPages,
    prevPage: page - 1,
    nextPage: page + 1,
    showFirst: page > 3 && totalPages > 5,
    showLast: page < totalPages - 2 && totalPages > 5,
  };

  // Transform killmail data to match component expectations
  const killmails = killmailsData.map((km) => {
    const normalized = normalizeKillRow(km);
    return {
      ...normalized,
      killmailTimeRelative: timeAgo(
        new Date(km.killmailTime ?? normalized.killmailTime)
      ),
    };
  });

  // Entity header data
  const entityData = {
    entityId: characterId,
    entityType: 'character',
    name: characterData.name,
    type: 'character',
    stats,
    baseUrl: `/character/${characterId}/kills`,
    entityBaseUrl: `/character/${characterId}`,
    currentTab: 'kills',
    parent: characterData.corporationId
      ? {
          id: characterData.corporationId,
          name: characterData.corporationName,
          ticker: characterData.corporationTicker,
        }
      : null,
    grandparent: characterData.allianceId
      ? {
          id: characterData.allianceId,
          name: characterData.allianceName,
          ticker: characterData.allianceTicker,
        }
      : null,
  };

  // Render the template
  return render(
    'pages/character-kills',
    {
      title: `${characterData.name} - Kills`,
      description: `Kills by ${characterData.name}`,
<<<<<<< HEAD
      keywords: 'eve online, character, kills, killmail, pvp'
=======
      keywords: 'eve online, character, killmail, kills, pvp',
>>>>>>> 8389c0fc
    },
    {
      ...entityData,
      killmails,
      pagination,
<<<<<<< HEAD
      wsFilter: {
        type: 'character',
        id: characterId.toString(),
        mode: 'kills'
      }
=======
>>>>>>> 8389c0fc
    }
  );
});<|MERGE_RESOLUTION|>--- conflicted
+++ resolved
@@ -100,24 +100,12 @@
     {
       title: `${characterData.name} - Kills`,
       description: `Kills by ${characterData.name}`,
-<<<<<<< HEAD
-      keywords: 'eve online, character, kills, killmail, pvp'
-=======
       keywords: 'eve online, character, killmail, kills, pvp',
->>>>>>> 8389c0fc
     },
     {
       ...entityData,
       killmails,
       pagination,
-<<<<<<< HEAD
-      wsFilter: {
-        type: 'character',
-        id: characterId.toString(),
-        mode: 'kills'
-      }
-=======
->>>>>>> 8389c0fc
     }
   );
 });
/**
 * Character entity page - dashboard
 */
import type { H3Event } from 'h3';
import { timeAgo } from '../../../helpers/time';
import { render, normalizeKillRow } from '../../../helpers/templates';
import { getCharacterWithCorporationAndAlliance } from '../../../models/characters';
import {
  getEntityKillmails,
  countEntityKillmails,
} from '../../../models/killlist';
import { getEntityStats } from '../../../models/entityStats';
import { getMostValuableKillsByCharacter } from '../../../models/mostValuableKills';
import { getTopByKills } from '../../../models/topBoxes';

export default defineEventHandler(async (event: H3Event) => {
  const characterId = Number.parseInt(getRouterParam(event, 'id') || '0');

  if (!characterId) {
    throw createError({
      statusCode: 400,
      statusMessage: 'Invalid character ID',
    });
  }

  // Fetch character basic info using model
  const characterData =
    await getCharacterWithCorporationAndAlliance(characterId);

  if (!characterData) {
    throw createError({
      statusCode: 404,
      statusMessage: 'Character not found',
    });
  }

  // Fetch all entity data in parallel
  const [
    stats,
    topShips,
    topSystems,
    topRegions,
    topCorps,
    topAlliances,
    mostValuable,
  ] = await Promise.all([
    getEntityStats(characterId, 'character', 'all'),
    getTopByKills('week', 'ship', 10),
    getTopByKills('week', 'system', 10),
    getTopByKills('week', 'region', 10),
    getTopByKills('week', 'corporation', 10),
    getTopByKills('week', 'alliance', 10),
    getMostValuableKillsByCharacter(characterId, 'all', 6),
  ]);

  // Get pagination parameters
  const query = getQuery(event);
  const page = Math.max(1, Number.parseInt(query.page as string) || 1);
  const perPage = 30;

  // Fetch paginated killmails using model function
  const [killmails, totalKillmails] = await Promise.all([
    getEntityKillmails(characterId, 'character', 'all', page, perPage),
    countEntityKillmails(characterId, 'character', 'all'),
  ]);

  const totalPages = Math.ceil(totalKillmails / perPage);

  // Format killmail data for template
  const recentKillmails = killmails.map((km) => {
    const normalized = normalizeKillRow(km);
    return {
      ...normalized,
      isLoss: km.victimCharacterId === characterId,
      killmailTimeRelative: timeAgo(
        new Date(km.killmailTime ?? normalized.killmailTime)
      ),
    };
  });

  // Entity header data
  const entityData = {
    entityId: characterId,
    entityType: 'character',
    name: characterData.name,
    type: 'character',
    stats,
    baseUrl: `/character/${characterId}`,
    entityBaseUrl: `/character/${characterId}`,
    currentTab: 'dashboard',
    parent: characterData.corporationId
      ? {
          id: characterData.corporationId,
          name: characterData.corporationName,
          ticker: characterData.corporationTicker,
        }
      : null,
    grandparent: characterData.allianceId
      ? {
          id: characterData.allianceId,
          name: characterData.allianceName,
          ticker: characterData.allianceTicker,
        }
      : null,
  };

  // Top 10 boxes - transform to match partial expectations
  const top10 = {
    ships: (topShips as any[]).map((s: any) => ({
      ...s,
      imageType: 'type',
      imageId: s.id,
      link: `/type/${s.id}`,
    })),
    characters: [],
    systems: (topSystems as any[]).map((s: any) => ({
      ...s,
      imageType: 'system',
      imageId: s.id,
      link: `/system/${s.id}`,
    })),
    regions: (topRegions as any[]).map((r: any) => ({
      ...r,
      imageType: 'region',
      imageId: r.id,
      link: `/region/${r.id}`,
    })),
    corporations: (topCorps as any[]).map((c: any) => ({
      ...c,
      imageType: 'corporation',
      imageId: c.id,
      link: `/corporation/${c.id}`,
    })),
    alliances: (topAlliances as any[]).map((a: any) => ({
      ...a,
      imageType: 'alliance',
      imageId: a.id,
      link: `/alliance/${a.id}`,
    })),
  };

  // Pagination
  const pagination = {
    currentPage: page,
    totalPages,
    pages: generatePageNumbers(page, totalPages),
    hasPrev: page > 1,
    hasNext: page < totalPages,
    prevPage: page - 1,
    nextPage: page + 1,
    showFirst: page > 3 && totalPages > 5,
    showLast: page < totalPages - 2 && totalPages > 5,
  };

  // Transform most valuable kills to template format
  const transformedMostValuable = mostValuable.map((kill) => {
    const normalized = normalizeKillRow(kill);
    return {
      ...normalized,
      totalValue: kill.totalValue ?? normalized.totalValue,
      killmailTime: normalized.killmailTime,
    };
  });

  // Render the template
  return render(
    'pages/character-detail',
    {
      title: `${characterData.name} - Character`,
      description: `Character statistics for ${characterData.name}`,
      keywords: 'eve online, character, killmail, pvp',
    },
    {
      ...entityData,
      top10Stats: top10,
      mostValuableKills: transformedMostValuable,
      recentKillmails,
      pagination,
<<<<<<< HEAD
      wsFilter: {
        type: 'character',
        id: characterId.toString(),
        mode: 'all'
      }
=======
>>>>>>> 8389c0fc
    }
  );
});

// Helper function to generate page numbers
function generatePageNumbers(
  currentPage: number,
  totalPages: number
): number[] {
  const pages: number[] = [];
  const maxVisible = 5;

  let startPage = Math.max(1, currentPage - Math.floor(maxVisible / 2));
  let endPage = Math.min(totalPages, startPage + maxVisible - 1);

  if (endPage - startPage + 1 < maxVisible) {
    startPage = Math.max(1, endPage - maxVisible + 1);
  }

  for (let i = startPage; i <= endPage; i++) {
    pages.push(i);
  }

  return pages;
}<|MERGE_RESOLUTION|>--- conflicted
+++ resolved
@@ -176,14 +176,6 @@
       mostValuableKills: transformedMostValuable,
       recentKillmails,
       pagination,
-<<<<<<< HEAD
-      wsFilter: {
-        type: 'character',
-        id: characterId.toString(),
-        mode: 'all'
-      }
-=======
->>>>>>> 8389c0fc
     }
   );
 });

--- conflicted
+++ resolved
@@ -1,5 +1,6 @@
-import { z } from 'zod';
-import { validate } from '~/utils/validation';
+/**
+ * Character entity page - dashboard
+ */
 import type { H3Event } from 'h3';
 import { timeAgo } from '../../../helpers/time';
 import { render, normalizeKillRow } from '../../../helpers/templates';
@@ -12,248 +13,73 @@
 import { getMostValuableKillsByCharacter } from '../../../models/mostValuableKills';
 import { getTopByKills } from '../../../models/topBoxes';
 
-import { handleError } from '../../../utils/error'
+import { handleError } from '../../../utils/error';
 
 export default defineEventHandler(async (event: H3Event) => {
-<<<<<<< HEAD
-  const { params, query } = await validate(event, {
-    params: z.object({
-      id: z.coerce.number().int().positive(),
-    }),
-    query: z.object({
-      page: z.coerce.number().int().positive().optional().default(1),
-    }),
-  });
-
-  const { id: characterId } = params;
-  const { page } = query;
-
-  // Fetch character basic info using model
-  const characterData =
-    await getCharacterWithCorporationAndAlliance(characterId);
-
-  if (!characterData) {
-    throw createError({
-      statusCode: 404,
-      statusMessage: 'Character not found',
-    });
-  }
-
-  // Fetch all entity data in parallel
-  const [
-    stats,
-    topShips,
-    topSystems,
-    topRegions,
-    topCorps,
-    topAlliances,
-    mostValuable,
-  ] = await Promise.all([
-    getEntityStats(characterId, 'character', 'all'),
-    getTopByKills('week', 'ship', 10),
-    getTopByKills('week', 'system', 10),
-    getTopByKills('week', 'region', 10),
-    getTopByKills('week', 'corporation', 10),
-    getTopByKills('week', 'alliance', 10),
-    getMostValuableKillsByCharacter(characterId, 'all', 6),
-  ]);
-
-  // Get pagination parameters
-  const perPage = 30;
-
-  // Fetch paginated killmails using model function
-  const [killmails, totalKillmails] = await Promise.all([
-    getEntityKillmails(characterId, 'character', 'all', page, perPage),
-    countEntityKillmails(characterId, 'character', 'all'),
-  ]);
-
-  const totalPages = Math.ceil(totalKillmails / perPage);
-
-  // Format killmail data for template
-  const recentKillmails = killmails.map((km) => {
-    const normalized = normalizeKillRow(km);
-    return {
-      ...normalized,
-      isLoss: km.victimCharacterId === characterId,
-      killmailTimeRelative: timeAgo(
-        new Date(km.killmailTime ?? normalized.killmailTime)
-      ),
-    };
-  });
-
-  // Entity header data
-  const entityData = {
-    entityId: characterId,
-    entityType: 'character',
-    name: characterData.name,
-    type: 'character',
-    stats,
-    baseUrl: `/character/${characterId}`,
-    entityBaseUrl: `/character/${characterId}`,
-    currentTab: 'dashboard',
-    parent: characterData.corporationId
-      ? {
-          id: characterData.corporationId,
-          name: characterData.corporationName,
-          ticker: characterData.corporationTicker,
-        }
-      : null,
-    grandparent: characterData.allianceId
-      ? {
-          id: characterData.allianceId,
-          name: characterData.allianceName,
-          ticker: characterData.allianceTicker,
-        }
-      : null,
-  };
-
-  // Top 10 boxes - transform to match partial expectations
-  const top10 = {
-    ships: (topShips as any[]).map((s: any) => ({
-      ...s,
-      imageType: 'type',
-      imageId: s.id,
-      link: `/type/${s.id}`,
-    })),
-    characters: [],
-    systems: (topSystems as any[]).map((s: any) => ({
-      ...s,
-      imageType: 'system',
-      imageId: s.id,
-      link: `/system/${s.id}`,
-    })),
-    regions: (topRegions as any[]).map((r: any) => ({
-      ...r,
-      imageType: 'region',
-      imageId: r.id,
-      link: `/region/${r.id}`,
-    })),
-    corporations: (topCorps as any[]).map((c: any) => ({
-      ...c,
-      imageType: 'corporation',
-      imageId: c.id,
-      link: `/corporation/${c.id}`,
-    })),
-    alliances: (topAlliances as any[]).map((a: any) => ({
-      ...a,
-      imageType: 'alliance',
-      imageId: a.id,
-      link: `/alliance/${a.id}`,
-    })),
-  };
-
-  // Pagination
-  const pagination = {
-    currentPage: page,
-    totalPages,
-    pages: generatePageNumbers(page, totalPages),
-    hasPrev: page > 1,
-    hasNext: page < totalPages,
-    prevPage: page - 1,
-    nextPage: page + 1,
-    showFirst: page > 3 && totalPages > 5,
-    showLast: page < totalPages - 2 && totalPages > 5,
-  };
-
-  // Transform most valuable kills to template format
-  const transformedMostValuable = mostValuable.map((kill) => {
-    const normalized = normalizeKillRow(kill);
-    return {
-      ...normalized,
-      totalValue: kill.totalValue ?? normalized.totalValue,
-      killmailTime: normalized.killmailTime,
-    };
-  });
-
-  // Render the template
-  return render(
-    'pages/character-detail',
-    {
-      title: `${characterData.name} - Character`,
-      description: `Character statistics for ${characterData.name}`,
-      keywords: 'eve online, character, killmail, pvp',
-    },
-    {
-      ...entityData,
-      top10Stats: top10,
-      mostValuableKills: transformedMostValuable,
-      recentKillmails,
-      pagination,
-    }
-  );
-});
-
-// Helper function to generate page numbers
-function generatePageNumbers(
-  currentPage: number,
-  totalPages: number
-): number[] {
-  const pages: number[] = [];
-  const maxVisible = 5;
-
-  let startPage = Math.max(1, currentPage - Math.floor(maxVisible / 2));
-  let endPage = Math.min(totalPages, startPage + maxVisible - 1);
-
-  if (endPage - startPage + 1 < maxVisible) {
-    startPage = Math.max(1, endPage - maxVisible + 1);
-  }
-
-  for (let i = startPage; i <= endPage; i++) {
-    pages.push(i);
-=======
   try {
-    const characterId = Number.parseInt(getRouterParam(event, 'id') || '0')
+    const characterId = Number.parseInt(getRouterParam(event, 'id') || '0');
 
     if (!characterId) {
       throw createError({
         statusCode: 400,
-        statusMessage: 'Invalid character ID'
-      })
+        statusMessage: 'Invalid character ID',
+      });
     }
 
     // Fetch character basic info using model
-    const characterData = await getCharacterWithCorporationAndAlliance(characterId)
+    const characterData =
+      await getCharacterWithCorporationAndAlliance(characterId);
 
     if (!characterData) {
       throw createError({
         statusCode: 404,
-        statusMessage: 'Character not found'
-      })
+        statusMessage: 'Character not found',
+      });
     }
 
     // Fetch all entity data in parallel
-    const [stats, topShips, topSystems, topRegions, topCorps, topAlliances, mostValuable] = await Promise.all([
+    const [
+      stats,
+      topShips,
+      topSystems,
+      topRegions,
+      topCorps,
+      topAlliances,
+      mostValuable,
+    ] = await Promise.all([
       getEntityStats(characterId, 'character', 'all'),
       getTopByKills('week', 'ship', 10),
       getTopByKills('week', 'system', 10),
       getTopByKills('week', 'region', 10),
       getTopByKills('week', 'corporation', 10),
       getTopByKills('week', 'alliance', 10),
-      getMostValuableKillsByCharacter(characterId, 'all', 6)
-    ])
+      getMostValuableKillsByCharacter(characterId, 'all', 6),
+    ]);
 
     // Get pagination parameters
-    const query = getQuery(event)
-    const page = Math.max(1, Number.parseInt(query.page as string) || 1)
-    const perPage = 30
+    const query = getQuery(event);
+    const page = Math.max(1, Number.parseInt(query.page as string) || 1);
+    const perPage = 30;
 
     // Fetch paginated killmails using model function
     const [killmails, totalKillmails] = await Promise.all([
       getEntityKillmails(characterId, 'character', 'all', page, perPage),
-      countEntityKillmails(characterId, 'character', 'all')
-    ])
+      countEntityKillmails(characterId, 'character', 'all'),
+    ]);
 
-    const totalPages = Math.ceil(totalKillmails / perPage)
+    const totalPages = Math.ceil(totalKillmails / perPage);
 
     // Format killmail data for template
-    const recentKillmails = killmails.map(km => {
-      const normalized = normalizeKillRow(km)
+    const recentKillmails = killmails.map((km) => {
+      const normalized = normalizeKillRow(km);
       return {
         ...normalized,
         isLoss: km.victimCharacterId === characterId,
-        killmailTimeRelative: timeAgo(new Date(km.killmailTime ?? normalized.killmailTime))
-      }
-    })
+        killmailTimeRelative: timeAgo(
+          new Date(km.killmailTime ?? normalized.killmailTime)
+        ),
+      };
+    });
 
     // Entity header data
     const entityData = {
@@ -269,17 +95,17 @@
         ? {
             id: characterData.corporationId,
             name: characterData.corporationName,
-            ticker: characterData.corporationTicker
+            ticker: characterData.corporationTicker,
           }
         : null,
       grandparent: characterData.allianceId
         ? {
             id: characterData.allianceId,
             name: characterData.allianceName,
-            ticker: characterData.allianceTicker
+            ticker: characterData.allianceTicker,
           }
-        : null
-    }
+        : null,
+    };
 
     // Top 10 boxes - transform to match partial expectations
     const top10 = {
@@ -287,34 +113,34 @@
         ...s,
         imageType: 'type',
         imageId: s.id,
-        link: `/type/${s.id}`
+        link: `/type/${s.id}`,
       })),
       characters: [],
       systems: (topSystems as any[]).map((s: any) => ({
         ...s,
         imageType: 'system',
         imageId: s.id,
-        link: `/system/${s.id}`
+        link: `/system/${s.id}`,
       })),
       regions: (topRegions as any[]).map((r: any) => ({
         ...r,
         imageType: 'region',
         imageId: r.id,
-        link: `/region/${r.id}`
+        link: `/region/${r.id}`,
       })),
       corporations: (topCorps as any[]).map((c: any) => ({
         ...c,
         imageType: 'corporation',
         imageId: c.id,
-        link: `/corporation/${c.id}`
+        link: `/corporation/${c.id}`,
       })),
       alliances: (topAlliances as any[]).map((a: any) => ({
         ...a,
         imageType: 'alliance',
         imageId: a.id,
-        link: `/alliance/${a.id}`
-      }))
-    }
+        link: `/alliance/${a.id}`,
+      })),
+    };
 
     // Pagination
     const pagination = {
@@ -326,18 +152,18 @@
       prevPage: page - 1,
       nextPage: page + 1,
       showFirst: page > 3 && totalPages > 5,
-      showLast: page < totalPages - 2 && totalPages > 5
-    }
+      showLast: page < totalPages - 2 && totalPages > 5,
+    };
 
     // Transform most valuable kills to template format
-    const transformedMostValuable = mostValuable.map(kill => {
-      const normalized = normalizeKillRow(kill)
+    const transformedMostValuable = mostValuable.map((kill) => {
+      const normalized = normalizeKillRow(kill);
       return {
         ...normalized,
         totalValue: kill.totalValue ?? normalized.totalValue,
-        killmailTime: normalized.killmailTime
-      }
-    })
+        killmailTime: normalized.killmailTime,
+      };
+    });
 
     // Render the template
     return render(
@@ -345,25 +171,19 @@
       {
         title: `${characterData.name} - Character`,
         description: `Character statistics for ${characterData.name}`,
-        keywords: 'eve online, character, killmail, pvp'
+        keywords: 'eve online, character, killmail, pvp',
       },
       {
         ...entityData,
         top10Stats: top10,
         mostValuableKills: transformedMostValuable,
         recentKillmails,
-        pagination
+        pagination,
       }
-    )
+    );
   } catch (error) {
-    return handleError(event, error)
->>>>>>> cc4849a3
+    return handleError(event, error);
   }
-})
+});
 
-<<<<<<< HEAD
-  return pages;
-}
-=======
-import { generatePageNumbers } from '../../../utils/pagination'
->>>>>>> cc4849a3
+import { generatePageNumbers } from '../../../utils/pagination';
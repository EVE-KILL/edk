<<<<<<< HEAD
import type { H3Event } from 'h3';
import { getSolarSystem, getSystemStats } from '../../models/solarSystems';
import { getRegion } from '../../models/regions';
import {
  getFilteredKillsWithNames,
  countFilteredKills,
} from '../../models/killlist';
import { getTopByKills } from '../../models/topBoxes';
import { normalizeKillRow, render } from '../../helpers/templates';

export default defineEventHandler(async (event: H3Event) => {
  const id = Number(event.context.params?.id);
  if (!id || isNaN(id)) {
    throw createError({ statusCode: 400, statusMessage: 'Invalid System ID' });
  }
=======
import { z } from 'zod';
import { validate } from '~/server/utils/validation';
import type { H3Event } from 'h3'
import { getSolarSystem, getSystemStats } from '../../models/solarSystems'
import { getRegion } from '../../models/regions'
import { getFilteredKillsWithNames, countFilteredKills } from '../../models/killlist'
import { getTopByKills } from '../../models/topBoxes'
import { normalizeKillRow, render } from '../../helpers/templates'

export default defineEventHandler(async (event: H3Event) => {
  const { params, query } = await validate(event, {
    params: z.object({
      id: z.coerce.number().int().positive(),
    }),
    query: z.object({
      page: z.coerce.number().int().positive().optional().default(1),
    }),
  });

  const { id } = params;
  const { page } = query;
>>>>>>> f1e50a64

  // Fetch system info
  const system = await getSolarSystem(id);
  if (!system) {
    throw createError({ statusCode: 404, statusMessage: 'System not found' });
  }

  // Fetch region info
  const region = await getRegion(system.regionId);

  // Page context
  const pageContext = {
    title: `${system.name} | System`,
    description: `Killboard statistics and activity for solar system ${system.name}`,
    keywords: `eve online, killboard, ${system.name}, system, pvp`,
  };

  // Get pagination parameters
<<<<<<< HEAD
  const query = getQuery(event);
  const page = Math.max(1, Number.parseInt(query.page as string) || 1);
  const perPage = 50;
=======
  const perPage = 50
>>>>>>> f1e50a64

  // Fetch stats and killmails in parallel
  const [
    stats,
    killmailsData,
    totalKillmails,
    topCharacters,
    topCorporations,
    topAlliances,
  ] = await Promise.all([
    getSystemStats(id),
    getFilteredKillsWithNames({ solarSystemId: id }, page, perPage),
    countFilteredKills({ solarSystemId: id }),
    getTopByKills('week', 'character', 10), // TODO: these are global top 10, not system specific. System specific top 10 needs implementation.
    getTopByKills('week', 'corporation', 10),
    getTopByKills('week', 'alliance', 10),
  ]);

  const totalPages = Math.ceil(totalKillmails / perPage);

  // Normalize killmail data
  const killmails = killmailsData.map(normalizeKillRow);

  // Prepare top 10 stats (using global for now as placeholder, but ideally should be filtered by system)
  // The original template showed "Top 10 Sidebar".
  // The `components/top-10-stats` component expects `stats` object with characters, corporations, alliances etc.

  const top10Stats = {
    characters: topCharacters.map((c) => ({
      ...c,
      imageType: 'character',
      imageId: c.id,
      link: `/character/${c.id}`,
    })),
    corporations: topCorporations.map((c) => ({
      ...c,
      imageType: 'corporation',
      imageId: c.id,
      link: `/corporation/${c.id}`,
    })),
    alliances: topAlliances.map((a) => ({
      ...a,
      imageType: 'alliance',
      imageId: a.id,
      link: `/alliance/${a.id}`,
    })),
  };

  const data = {
    system,
    region,
    stats,
    killmails,
    top10Stats,
    pagination: {
      currentPage: page,
      totalPages: totalPages,
      totalKillmails: totalKillmails,
      perPage: perPage,
      hasPrev: page > 1,
      hasNext: page < totalPages,
      prevPage: page - 1,
      nextPage: page + 1,
    },
    baseUrl: `/system/${id}`,
  };

  return render('pages/system-detail.hbs', pageContext, data, event);
});<|MERGE_RESOLUTION|>--- conflicted
+++ resolved
@@ -1,4 +1,5 @@
-<<<<<<< HEAD
+import { z } from 'zod';
+import { validate } from '~/server/utils/validation';
 import type { H3Event } from 'h3';
 import { getSolarSystem, getSystemStats } from '../../models/solarSystems';
 import { getRegion } from '../../models/regions';
@@ -8,21 +9,6 @@
 } from '../../models/killlist';
 import { getTopByKills } from '../../models/topBoxes';
 import { normalizeKillRow, render } from '../../helpers/templates';
-
-export default defineEventHandler(async (event: H3Event) => {
-  const id = Number(event.context.params?.id);
-  if (!id || isNaN(id)) {
-    throw createError({ statusCode: 400, statusMessage: 'Invalid System ID' });
-  }
-=======
-import { z } from 'zod';
-import { validate } from '~/server/utils/validation';
-import type { H3Event } from 'h3'
-import { getSolarSystem, getSystemStats } from '../../models/solarSystems'
-import { getRegion } from '../../models/regions'
-import { getFilteredKillsWithNames, countFilteredKills } from '../../models/killlist'
-import { getTopByKills } from '../../models/topBoxes'
-import { normalizeKillRow, render } from '../../helpers/templates'
 
 export default defineEventHandler(async (event: H3Event) => {
   const { params, query } = await validate(event, {
@@ -36,7 +22,6 @@
 
   const { id } = params;
   const { page } = query;
->>>>>>> f1e50a64
 
   // Fetch system info
   const system = await getSolarSystem(id);
@@ -55,13 +40,7 @@
   };
 
   // Get pagination parameters
-<<<<<<< HEAD
-  const query = getQuery(event);
-  const page = Math.max(1, Number.parseInt(query.page as string) || 1);
   const perPage = 50;
-=======
-  const perPage = 50
->>>>>>> f1e50a64
 
   // Fetch stats and killmails in parallel
   const [

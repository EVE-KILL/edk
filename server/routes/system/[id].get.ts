--- conflicted
+++ resolved
@@ -1,5 +1,4 @@
 import type { H3Event } from 'h3';
-import { database } from '../../helpers/database';
 import { getSolarSystem, getSystemStats } from '../../models/solarSystems';
 import { getRegion } from '../../models/regions';
 import {
@@ -9,170 +8,85 @@
 import { getTopByKills } from '../../models/topBoxes';
 import { normalizeKillRow, render } from '../../helpers/templates';
 
-import { handleError } from '../../utils/error'
+import { handleError } from '../../utils/error';
 
 export default defineEventHandler(async (event: H3Event) => {
-<<<<<<< HEAD
-  const id = Number(event.context.params?.id);
-  if (!id || isNaN(id)) {
-    throw createError({ statusCode: 400, statusMessage: 'Invalid System ID' });
-  }
-
-  // Fetch system info
-  const system = await getSolarSystem(id);
-  if (!system) {
-    throw createError({ statusCode: 404, statusMessage: 'System not found' });
-  }
-
-  // Fetch region info
-  const region = await getRegion(system.regionId);
-
-  // Page context
-  const pageContext = {
-    title: `${system.name} | System`,
-    description: `Killboard statistics and activity for solar system ${system.name}`,
-    keywords: `eve online, killboard, ${system.name}, system, pvp`,
-  };
-
-  // Get pagination parameters
-  const query = getQuery(event);
-  const page = Math.max(1, Number.parseInt(query.page as string) || 1);
-  const perPage = 50;
-
-  // Fetch stats and killmails in parallel
-  const filter = { type: 'system', id };
-  const [
-    stats,
-    killmailsData,
-    totalKillmails,
-    topCharacters,
-    topCorporations,
-    topAlliances,
-  ] = await Promise.all([
-    getSystemStats(id),
-    getFilteredKillsWithNames({ solarSystemId: id }, page, perPage),
-    countFilteredKills({ solarSystemId: id }),
-    getTopByKills('week', 'character', 10, filter),
-    getTopByKills('week', 'corporation', 10, filter),
-    getTopByKills('week', 'alliance', 10, filter),
-  ]);
-
-  const totalPages = Math.ceil(totalKillmails / perPage);
-
-  // Normalize killmail data
-  const killmails = killmailsData.map(normalizeKillRow);
-=======
   try {
-    const id = Number(event.context.params?.id)
+    const id = Number(event.context.params?.id);
     if (!id || isNaN(id)) {
-      throw createError({ statusCode: 400, statusMessage: 'Invalid System ID' })
+      throw createError({
+        statusCode: 400,
+        statusMessage: 'Invalid System ID',
+      });
     }
 
     // Fetch system info
-    const system = await getSolarSystem(id)
+    const system = await getSolarSystem(id);
     if (!system) {
-      throw createError({ statusCode: 404, statusMessage: 'System not found' })
+      throw createError({ statusCode: 404, statusMessage: 'System not found' });
     }
 
     // Fetch region info
-    const region = await getRegion(system.regionId)
+    const region = await getRegion(system.regionId);
 
     // Page context
     const pageContext = {
       title: `${system.name} | System`,
       description: `Killboard statistics and activity for solar system ${system.name}`,
-      keywords: `eve online, killboard, ${system.name}, system, pvp`
-    }
+      keywords: `eve online, killboard, ${system.name}, system, pvp`,
+    };
 
     // Get pagination parameters
-    const query = getQuery(event)
-    const page = Math.max(1, Number.parseInt(query.page as string) || 1)
-    const perPage = 50
+    const query = getQuery(event);
+    const page = Math.max(1, Number.parseInt(query.page as string) || 1);
+    const perPage = 50;
 
     // Fetch stats and killmails in parallel
-    const [stats, killmailsData, totalKillmails, topCharacters, topCorporations, topAlliances] = await Promise.all([
+    const [
+      stats,
+      killmailsData,
+      totalKillmails,
+      topCharacters,
+      topCorporations,
+      topAlliances,
+    ] = await Promise.all([
       getSystemStats(id),
       getFilteredKillsWithNames({ solarSystemId: id }, page, perPage),
       countFilteredKills({ solarSystemId: id }),
       getTopByKills('week', 'character', 10), // TODO: these are global top 10, not system specific. System specific top 10 needs implementation.
       getTopByKills('week', 'corporation', 10),
-      getTopByKills('week', 'alliance', 10)
-    ])
+      getTopByKills('week', 'alliance', 10),
+    ]);
 
-    const totalPages = Math.ceil(totalKillmails / perPage)
+    const totalPages = Math.ceil(totalKillmails / perPage);
 
     // Normalize killmail data
-    const killmails = killmailsData.map(normalizeKillRow)
->>>>>>> cc4849a3
+    const killmails = killmailsData.map(normalizeKillRow);
 
     // Prepare top 10 stats (using global for now as placeholder, but ideally should be filtered by system)
     // The original template showed "Top 10 Sidebar".
     // The `components/top-10-stats` component expects `stats` object with characters, corporations, alliances etc.
 
-<<<<<<< HEAD
-  const top10Stats = {
-    characters: topCharacters.map((c) => ({
-      ...c,
-      imageType: 'character',
-      imageId: c.id,
-      link: `/character/${c.id}`,
-    })),
-    corporations: topCorporations.map((c) => ({
-      ...c,
-      imageType: 'corporation',
-      imageId: c.id,
-      link: `/corporation/${c.id}`,
-    })),
-    alliances: topAlliances.map((a) => ({
-      ...a,
-      imageType: 'alliance',
-      imageId: a.id,
-      link: `/alliance/${a.id}`,
-    })),
-  };
-
-  const data = {
-    system,
-    region,
-    stats,
-    killmails,
-    top10Stats,
-    pagination: {
-      currentPage: page,
-      totalPages: totalPages,
-      totalKillmails: totalKillmails,
-      perPage: perPage,
-      hasPrev: page > 1,
-      hasNext: page < totalPages,
-      prevPage: page - 1,
-      nextPage: page + 1,
-    },
-    baseUrl: `/system/${id}`,
-  };
-
-  return render('pages/system-detail.hbs', pageContext, data, event);
-});
-=======
     const top10Stats = {
-      characters: topCharacters.map(c => ({
+      characters: topCharacters.map((c) => ({
         ...c,
         imageType: 'character',
         imageId: c.id,
-        link: `/character/${c.id}`
+        link: `/character/${c.id}`,
       })),
-      corporations: topCorporations.map(c => ({
+      corporations: topCorporations.map((c) => ({
         ...c,
         imageType: 'corporation',
         imageId: c.id,
-        link: `/corporation/${c.id}`
+        link: `/corporation/${c.id}`,
       })),
-      alliances: topAlliances.map(a => ({
+      alliances: topAlliances.map((a) => ({
         ...a,
         imageType: 'alliance',
         imageId: a.id,
-        link: `/alliance/${a.id}`
-      }))
-    }
+        link: `/alliance/${a.id}`,
+      })),
+    };
 
     const data = {
       system,
@@ -188,14 +102,13 @@
         hasPrev: page > 1,
         hasNext: page < totalPages,
         prevPage: page - 1,
-        nextPage: page + 1
+        nextPage: page + 1,
       },
-      baseUrl: `/system/${id}`
-    }
+      baseUrl: `/system/${id}`,
+    };
 
-    return render('pages/system-detail.hbs', pageContext, data, event)
+    return render('pages/system-detail.hbs', pageContext, data, event);
   } catch (error) {
-    return handleError(event, error)
+    return handleError(event, error);
   }
-})
->>>>>>> cc4849a3
+});
import { defineEventHandler } from 'h3';
import { database } from '../helpers/database';
import { cache } from '../helpers/cache';

<<<<<<< HEAD
export default defineEventHandler(async (_event) => {
=======
import { handleError } from '../utils/error'

export default defineEventHandler(async (event) => {
>>>>>>> cc4849a3
  try {
    // Test Postgres connection
    const dbConnected = await database.ping();

    // Test Redis cache
    const cacheKey = 'test:connection';
    await cache.set(
      cacheKey,
      { timestamp: Date.now(), message: 'Hello from cache!' },
      60
    );
    const cachedData = await cache.get(cacheKey);

    // Get some basic Postgres info
    let dbInfo: any = null;
    if (dbConnected) {
<<<<<<< HEAD
      try {
        const [result] = await database.sql<
          { version: string }[]
        >`SELECT version() as version`;
        dbInfo = result;
      } catch (error) {
        logger.error('Failed to get Postgres version:', {
          error: String(error),
        });
      }
=======
      const [result] = await database.sql<{version: string}[]>`SELECT version() as version`
      dbInfo = result
>>>>>>> cc4849a3
    }

    return {
      status: 'ok',
      services: {
        postgres: {
          connected: dbConnected,
          version: dbInfo?.version || 'unknown',
        },
        redis: {
          connected: cachedData !== null,
          testData: cachedData,
        },
      },
      timestamp: new Date().toISOString(),
    };
  } catch (error) {
<<<<<<< HEAD
    logger.error('Health check error:', { error: String(error) });

    return {
      status: 'error',
      error: error instanceof Error ? error.message : 'Unknown error',
      timestamp: new Date().toISOString(),
    };
=======
    return handleError(event, error)
>>>>>>> cc4849a3
  }
});<|MERGE_RESOLUTION|>--- conflicted
+++ resolved
@@ -2,13 +2,9 @@
 import { database } from '../helpers/database';
 import { cache } from '../helpers/cache';
 
-<<<<<<< HEAD
-export default defineEventHandler(async (_event) => {
-=======
-import { handleError } from '../utils/error'
+import { handleError } from '../utils/error';
 
 export default defineEventHandler(async (event) => {
->>>>>>> cc4849a3
   try {
     // Test Postgres connection
     const dbConnected = await database.ping();
@@ -25,21 +21,10 @@
     // Get some basic Postgres info
     let dbInfo: any = null;
     if (dbConnected) {
-<<<<<<< HEAD
-      try {
-        const [result] = await database.sql<
-          { version: string }[]
-        >`SELECT version() as version`;
-        dbInfo = result;
-      } catch (error) {
-        logger.error('Failed to get Postgres version:', {
-          error: String(error),
-        });
-      }
-=======
-      const [result] = await database.sql<{version: string}[]>`SELECT version() as version`
-      dbInfo = result
->>>>>>> cc4849a3
+      const [result] = await database.sql<
+        { version: string }[]
+      >`SELECT version() as version`;
+      dbInfo = result;
     }
 
     return {
@@ -57,16 +42,6 @@
       timestamp: new Date().toISOString(),
     };
   } catch (error) {
-<<<<<<< HEAD
-    logger.error('Health check error:', { error: String(error) });
-
-    return {
-      status: 'error',
-      error: error instanceof Error ? error.message : 'Unknown error',
-      timestamp: new Date().toISOString(),
-    };
-=======
-    return handleError(event, error)
->>>>>>> cc4849a3
+    return handleError(event, error);
   }
 });
--- conflicted
+++ resolved
@@ -1,30 +1,17 @@
-<<<<<<< HEAD
-import { z } from 'zod';
-import { validate } from '~/utils/validation';
 import type { H3Event } from 'h3';
 import { TypeQueries } from '../../models/types';
 import { getGroup } from '../../models/groups';
 import { getCategory } from '../../models/categories';
 import { render } from '../../helpers/templates';
-=======
-import type { H3Event } from 'h3'
-import { TypeQueries } from '../../models/types'
-import { getGroup } from '../../models/groups'
-import { getCategory } from '../../models/categories'
-import { render } from '../../helpers/templates'
-import { getItemStats } from '../../models/items'
-import { getTopByKills } from '../../models/topBoxes'
-import { database } from '../../helpers/database'
->>>>>>> d154a957
+import { getItemStats } from '../../models/items';
+import { getTopByKills } from '../../models/topBoxes';
+import { database } from '../../helpers/database';
 
 export default defineEventHandler(async (event: H3Event) => {
-  const { params } = await validate(event, {
-    params: z.object({
-      id: z.coerce.number().int().positive(),
-    }),
-  });
-
-  const { id } = params;
+  const id = Number(event.context.params?.id);
+  if (!id || isNaN(id)) {
+    throw createError({ statusCode: 400, statusMessage: 'Invalid Item ID' });
+  }
 
   // Fetch item info
   const item = await TypeQueries.getType(id);
@@ -50,67 +37,43 @@
     keywords: `eve online, item, ${item.name}, ${enhancedItem.groupName}`,
   };
 
-<<<<<<< HEAD
-  // TODO: Implement stats for items (losses if ship, etc)
-  // For now passing empty stats or minimal
-  const stats = {
-    kills: 0,
-    losses: 0,
-    iskDestroyed: 0,
-    iskLost: 0,
-    efficiency: 0,
-    iskEfficiency: 0,
-    killLossRatio: 0,
-  };
-=======
   // Fetch stats and top 10 in parallel
-  const where = database.sql`"victimShipTypeId" = ${id} OR "topAttackerShipTypeId" = ${id}`
-  const [
-    stats,
-    topCharacters,
-    topCorporations,
-    topAlliances
-  ] = await Promise.all([
-    getItemStats(id),
-    getTopByKills('week', 'character', 10, where),
-    getTopByKills('week', 'corporation', 10, where),
-    getTopByKills('week', 'alliance', 10, where)
-  ])
+  const where = database.sql`"victimShipTypeId" = ${id} OR "topAttackerShipTypeId" = ${id}`;
+  const [stats, topCharacters, topCorporations, topAlliances] =
+    await Promise.all([
+      getItemStats(id),
+      getTopByKills('week', 'character', 10, where),
+      getTopByKills('week', 'corporation', 10, where),
+      getTopByKills('week', 'alliance', 10, where),
+    ]);
 
   const top10Stats = {
-    characters: topCharacters.map(c => ({
+    characters: topCharacters.map((c) => ({
       ...c,
       imageType: 'character',
       imageId: c.id,
-      link: `/character/${c.id}`
+      link: `/character/${c.id}`,
     })),
-    corporations: topCorporations.map(c => ({
+    corporations: topCorporations.map((c) => ({
       ...c,
       imageType: 'corporation',
       imageId: c.id,
-      link: `/corporation/${c.id}`
+      link: `/corporation/${c.id}`,
     })),
-    alliances: topAlliances.map(a => ({
+    alliances: topAlliances.map((a) => ({
       ...a,
       imageType: 'alliance',
       imageId: a.id,
-      link: `/alliance/${a.id}`
-    }))
-  }
->>>>>>> d154a957
+      link: `/alliance/${a.id}`,
+    })),
+  };
 
   const data = {
     item: enhancedItem,
     stats,
-<<<<<<< HEAD
-    top10Stats: null, // TODO: Implement top 10 for items
+    top10Stats,
     baseUrl: `/item/${id}`,
   };
-=======
-    top10Stats,
-    baseUrl: `/item/${id}`
-  }
->>>>>>> d154a957
 
   return render('pages/item-detail.hbs', pageContext, data, event);
 });
--- conflicted
+++ resolved
@@ -3,114 +3,39 @@
 import { getGroup } from '../../models/groups';
 import { getCategory } from '../../models/categories';
 import { render } from '../../helpers/templates';
-import { getItemStats } from '../../models/items';
-import { getTopByKills } from '../../models/topBoxes';
-import { database } from '../../helpers/database';
 
-<<<<<<< HEAD
-export default defineEventHandler(async (event: H3Event) => {
-  const id = Number(event.context.params?.id);
-  if (!id || isNaN(id)) {
-    throw createError({ statusCode: 400, statusMessage: 'Invalid Item ID' });
-  }
-
-  // Fetch item info
-  const item = await TypeQueries.getType(id);
-  if (!item) {
-    throw createError({ statusCode: 404, statusMessage: 'Item not found' });
-  }
-
-  // Fetch group and category info
-  const group = await getGroup(item.groupId);
-  const category = group ? await getCategory(group.categoryId) : null;
-
-  // Enhance item object
-  const enhancedItem = {
-    ...item,
-    groupName: group?.name || 'Unknown',
-    categoryName: category?.name || 'Unknown',
-  };
-
-  // Page context
-  const pageContext = {
-    title: `${item.name} | Item`,
-    description: `Information and statistics for ${item.name}`,
-    keywords: `eve online, item, ${item.name}, ${enhancedItem.groupName}`,
-  };
-
-  // Fetch stats and top 10 in parallel
-  const where = database.sql`"victimShipTypeId" = ${id} OR "topAttackerShipTypeId" = ${id}`;
-  const [stats, topCharacters, topCorporations, topAlliances] =
-    await Promise.all([
-      getItemStats(id),
-      getTopByKills('week', 'character', 10, where),
-      getTopByKills('week', 'corporation', 10, where),
-      getTopByKills('week', 'alliance', 10, where),
-    ]);
-
-  const top10Stats = {
-    characters: topCharacters.map((c) => ({
-      ...c,
-      imageType: 'character',
-      imageId: c.id,
-      link: `/character/${c.id}`,
-    })),
-    corporations: topCorporations.map((c) => ({
-      ...c,
-      imageType: 'corporation',
-      imageId: c.id,
-      link: `/corporation/${c.id}`,
-    })),
-    alliances: topAlliances.map((a) => ({
-      ...a,
-      imageType: 'alliance',
-      imageId: a.id,
-      link: `/alliance/${a.id}`,
-    })),
-  };
-
-  const data = {
-    item: enhancedItem,
-    stats,
-    top10Stats,
-    baseUrl: `/item/${id}`,
-  };
-
-  return render('pages/item-detail.hbs', pageContext, data, event);
-});
-=======
-import { handleError } from '../../utils/error'
+import { handleError } from '../../utils/error';
 
 export default defineEventHandler(async (event: H3Event) => {
   try {
-    const id = Number(event.context.params?.id)
+    const id = Number(event.context.params?.id);
     if (!id || isNaN(id)) {
-      throw createError({ statusCode: 400, statusMessage: 'Invalid Item ID' })
+      throw createError({ statusCode: 400, statusMessage: 'Invalid Item ID' });
     }
 
     // Fetch item info
-    const item = await TypeQueries.getType(id)
+    const item = await TypeQueries.getType(id);
     if (!item) {
-      throw createError({ statusCode: 404, statusMessage: 'Item not found' })
+      throw createError({ statusCode: 404, statusMessage: 'Item not found' });
     }
 
     // Fetch group and category info
-    const group = await getGroup(item.groupId)
-    const category = group ? await getCategory(group.categoryId) : null
+    const group = await getGroup(item.groupId);
+    const category = group ? await getCategory(group.categoryId) : null;
 
     // Enhance item object
     const enhancedItem = {
       ...item,
       groupName: group?.name || 'Unknown',
-      categoryName: category?.name || 'Unknown'
-    }
+      categoryName: category?.name || 'Unknown',
+    };
 
     // Page context
     const pageContext = {
       title: `${item.name} | Item`,
       description: `Information and statistics for ${item.name}`,
-      keywords: `eve online, item, ${item.name}, ${enhancedItem.groupName}`
-    }
+      keywords: `eve online, item, ${item.name}, ${enhancedItem.groupName}`,
+    };
 
     // TODO: Implement stats for items (losses if ship, etc)
     // For now passing empty stats or minimal
@@ -121,19 +46,18 @@
       iskLost: 0,
       efficiency: 0,
       iskEfficiency: 0,
-      killLossRatio: 0
-    }
+      killLossRatio: 0,
+    };
 
     const data = {
       item: enhancedItem,
       stats,
       top10Stats: null, // TODO: Implement top 10 for items
-      baseUrl: `/item/${id}`
-    }
+      baseUrl: `/item/${id}`,
+    };
 
-    return render('pages/item-detail.hbs', pageContext, data, event)
+    return render('pages/item-detail.hbs', pageContext, data, event);
   } catch (error) {
-    return handleError(event, error)
+    return handleError(event, error);
   }
-})
->>>>>>> cc4849a3
+});
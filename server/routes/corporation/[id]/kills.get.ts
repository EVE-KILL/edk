--- conflicted
+++ resolved
@@ -16,8 +16,6 @@
 import { track } from '../../../utils/performance-decorators';
 
 import { parseKilllistFilters } from '../../../helpers/killlist-filters';
-import { getMostValuableKillsByCorporation } from '../../../models/mostValuableKills';
-import { getTopVictimsByAttacker } from '../../../models/topBoxes';
 
 import { handleError } from '../../../utils/error';
 
@@ -48,72 +46,15 @@
       });
     }
 
-    // Fetch all entity data in parallel
-    const [
-      stats,
-      topCharacters,
-      topCorps,
-      topAlliances,
-      topShips,
-      topSystems,
-      topRegions,
-      mostValuable,
-    ] = await track(
-      'corporation:kills:fetch_dashboard_stats',
-      'application',
-      async () => {
-        // Use cache if available, fallback to view
+    // Get corporation stats
+    const stats = await track(
+      'corporation:kills:fetch_stats',
+      'application',
+      async () => {
         const useCache = await isStatsCachePopulated();
-        const statsPromise = useCache
-          ? getEntityStatsFromCache(corporationId, 'corporation', 'all')
-          : getEntityStatsFromView(corporationId, 'corporation', 'all');
-
-        return await Promise.all([
-          statsPromise,
-          getTopVictimsByAttacker(
-            corporationId,
-            'corporation',
-            'week',
-            'character',
-            10
-          ),
-          getTopVictimsByAttacker(
-            corporationId,
-            'corporation',
-            'week',
-            'corporation',
-            10
-          ),
-          getTopVictimsByAttacker(
-            corporationId,
-            'corporation',
-            'week',
-            'alliance',
-            10
-          ),
-          getTopVictimsByAttacker(
-            corporationId,
-            'corporation',
-            'week',
-            'ship',
-            10
-          ),
-          getTopVictimsByAttacker(
-            corporationId,
-            'corporation',
-            'week',
-            'system',
-            10
-          ),
-          getTopVictimsByAttacker(
-            corporationId,
-            'corporation',
-            'week',
-            'region',
-            10
-          ),
-          getMostValuableKillsByCorporation(corporationId, 'week', 6),
-        ]);
+        return useCache
+          ? await getEntityStatsFromCache(corporationId, 'corporation', 'all')
+          : await getEntityStatsFromView(corporationId, 'corporation', 'all');
       }
     );
 
@@ -285,15 +226,9 @@
         return {
           ships: (topShips as any[]).map((s: any) => ({
             ...s,
-<<<<<<< HEAD
-            imageType: 'type',
-            imageId: s.id,
-            link: `/type/${s.id}`,
-=======
             imageType: 'ship',
             imageId: s.id,
             link: `/item/${s.id}`,
->>>>>>> f3e3f56e
           })),
           characters: (topCharacters as any[]).map((c: any) => ({
             ...c,
@@ -331,11 +266,7 @@
 
     // Transform most valuable kills to template format
     const transformedMostValuable = await track(
-<<<<<<< HEAD
-      'corporation:transform_most_valuable',
-=======
       'corporation:kills:transform_most_valuable',
->>>>>>> f3e3f56e
       'application',
       async () => {
         return mostValuable.map((kill) => {
@@ -370,15 +301,6 @@
         mostValuableKills: transformedMostValuable,
         killmails,
         pagination,
-        top10Stats: top10,
-        characterTitle: 'Most Hunted Characters',
-        corporationTitle: 'Most Hunted Corps',
-        allianceTitle: 'Most Hunted Alliances',
-        shipTitle: 'Most Hunted Ships',
-        systemTitle: 'Top Hunting Grounds',
-        regionTitle: 'Top Regions',
-        timeRange: 'Last 7 Days',
-        mostValuableKills: transformedMostValuable,
         filterDefaults: {
           ...userFilters,
           securityStatus,

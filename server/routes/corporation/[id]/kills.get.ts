--- conflicted
+++ resolved
@@ -1,4 +1,5 @@
-<<<<<<< HEAD
+import { z } from 'zod';
+import { validate } from '~/server/utils/validation';
 import type { H3Event } from 'h3';
 import { timeAgo } from '../../../helpers/time';
 import { render, normalizeKillRow } from '../../../helpers/templates';
@@ -8,25 +9,6 @@
   getEntityKillmails,
   countEntityKillmails,
 } from '../../../models/killlist';
-
-export default defineEventHandler(async (event: H3Event) => {
-  const corporationId = Number.parseInt(getRouterParam(event, 'id') || '0');
-
-  if (!corporationId) {
-    throw createError({
-      statusCode: 400,
-      statusMessage: 'Invalid corporation ID',
-    });
-  }
-=======
-import { z } from 'zod';
-import { validate } from '~/server/utils/validation';
-import type { H3Event } from 'h3'
-import { timeAgo } from '../../../helpers/time'
-import { render, normalizeKillRow } from '../../../helpers/templates'
-import { getEntityStats } from '../../../models/entityStats'
-import { getCorporationWithAlliance } from '../../../models/corporations'
-import { getEntityKillmails, countEntityKillmails } from '../../../models/killlist'
 
 export default defineEventHandler(async (event: H3Event) => {
   const { params, query } = await validate(event, {
@@ -40,7 +22,6 @@
 
   const { id: corporationId } = params;
   const { page } = query;
->>>>>>> f1e50a64
 
   // Fetch corporation basic info with alliance using model
   const corporationData = await getCorporationWithAlliance(corporationId);
@@ -56,13 +37,7 @@
   const stats = await getEntityStats(corporationId, 'corporation', 'all');
 
   // Get pagination parameters
-<<<<<<< HEAD
-  const query = getQuery(event);
-  const page = Math.max(1, Number.parseInt(query.page as string) || 1);
   const perPage = 30;
-=======
-  const perPage = 30
->>>>>>> f1e50a64
 
   // Fetch killmails where corporation was attacker (kills) using model
   const [killmailsData, totalKillmails] = await Promise.all([

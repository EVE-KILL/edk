import type { H3Event } from 'h3';
import { timeAgo } from '../../../helpers/time';
import { render, normalizeKillRow } from '../../../helpers/templates';
import { getEntityStats } from '../../../models/entityStats';
import { getCorporationWithAlliance } from '../../../models/corporations';
import {
  getEntityKillmails,
  countEntityKillmails,
} from '../../../models/killlist';

export default defineEventHandler(async (event: H3Event) => {
  const corporationId = Number.parseInt(getRouterParam(event, 'id') || '0');

  if (!corporationId) {
    throw createError({
      statusCode: 400,
      statusMessage: 'Invalid corporation ID',
    });
  }

  // Fetch corporation basic info with alliance using model
  const corporationData = await getCorporationWithAlliance(corporationId);

  if (!corporationData) {
    throw createError({
      statusCode: 404,
      statusMessage: 'Corporation not found',
    });
  }

  // Get corporation stats
  const stats = await getEntityStats(corporationId, 'corporation', 'all');

  // Get pagination parameters
  const query = getQuery(event);
  const page = Math.max(1, Number.parseInt(query.page as string) || 1);
  const perPage = 30;

  // Fetch killmails where corporation was attacker (kills) using model
  const [killmailsData, totalKillmails] = await Promise.all([
    getEntityKillmails(corporationId, 'corporation', 'kills', page, perPage),
    countEntityKillmails(corporationId, 'corporation', 'kills'),
  ]);

  // Calculate pagination
  const totalPages = Math.ceil(totalKillmails / perPage);
  const pagination = {
    currentPage: page,
    totalPages,
    pages: generatePageNumbers(page, totalPages),
    hasPrev: page > 1,
    hasNext: page < totalPages,
    prevPage: page - 1,
    nextPage: page + 1,
    showFirst: page > 3 && totalPages > 5,
    showLast: page < totalPages - 2 && totalPages > 5,
  };

  // Transform killmail data to match component expectations
  const killmails = killmailsData.map((km) => {
    const normalized = normalizeKillRow(km);
    return {
      ...normalized,
      killmailTimeRelative: timeAgo(
        new Date(km.killmailTime ?? normalized.killmailTime)
      ),
    };
  });

  // Entity header data
  const entityData = {
    entityId: corporationId,
    entityType: 'corporation',
    name: corporationData.name,
    type: 'corporation',
    stats,
    baseUrl: `/corporation/${corporationId}/kills`,
    entityBaseUrl: `/corporation/${corporationId}`,
    currentTab: 'kills',
    parent: corporationData.allianceId
      ? {
          id: corporationData.allianceId,
          name: corporationData.allianceName,
          ticker: corporationData.allianceTicker,
        }
      : null,
    grandparent: null,
  };

  // Render the template
  return render(
    'pages/corporation-kills',
    {
      title: `${corporationData.name} - Kills`,
      description: `Kills by ${corporationData.name}`,
<<<<<<< HEAD
      keywords: 'eve online, corporation, kills, killmail, pvp'
=======
      keywords: 'eve online, corporation, killmail, kills, pvp',
>>>>>>> 8389c0fc
    },
    {
      ...entityData,
      killmails,
      pagination,
<<<<<<< HEAD
      wsFilter: {
        type: 'corporation',
        id: corporationId.toString(),
        mode: 'kills'
      }
=======
>>>>>>> 8389c0fc
    }
  );
});

// Helper function to generate page numbers
function generatePageNumbers(
  currentPage: number,
  totalPages: number
): number[] {
  const pages: number[] = [];
  const maxVisible = 5;

  let startPage = Math.max(1, currentPage - Math.floor(maxVisible / 2));
  let endPage = Math.min(totalPages, startPage + maxVisible - 1);

  if (endPage - startPage < maxVisible - 1) {
    startPage = Math.max(1, endPage - maxVisible + 1);
  }

  for (let i = startPage; i <= endPage; i++) {
    pages.push(i);
  }

  return pages;
}<|MERGE_RESOLUTION|>--- conflicted
+++ resolved
@@ -93,24 +93,12 @@
     {
       title: `${corporationData.name} - Kills`,
       description: `Kills by ${corporationData.name}`,
-<<<<<<< HEAD
-      keywords: 'eve online, corporation, kills, killmail, pvp'
-=======
       keywords: 'eve online, corporation, killmail, kills, pvp',
->>>>>>> 8389c0fc
     },
     {
       ...entityData,
       killmails,
       pagination,
-<<<<<<< HEAD
-      wsFilter: {
-        type: 'corporation',
-        id: corporationId.toString(),
-        mode: 'kills'
-      }
-=======
->>>>>>> 8389c0fc
     }
   );
 });

/**
 * Corporation entity page - dashboard
 */
import type { H3Event } from 'h3';
import { timeAgo } from '../../../helpers/time';
import { render, normalizeKillRow } from '../../../helpers/templates';
import { getCorporationWithAlliance } from '../../../models/corporations';
import {
  getEntityKillmails,
  countEntityKillmails,
} from '../../../models/killlist';
import { getEntityStats } from '../../../models/entityStats';
import { getMostValuableKillsByCorporation } from '../../../models/mostValuableKills';
import { getTopByKills } from '../../../models/topBoxes';

export default defineEventHandler(async (event: H3Event) => {
  const corporationId = Number.parseInt(getRouterParam(event, 'id') || '0');

  if (!corporationId) {
    throw createError({
      statusCode: 400,
      statusMessage: 'Invalid corporation ID',
    });
  }

  // Fetch corporation basic info using model
  const corporationData = await getCorporationWithAlliance(corporationId);

  if (!corporationData) {
    throw createError({
      statusCode: 404,
      statusMessage: 'Corporation not found',
    });
  }

  // Fetch all entity data in parallel
  const [stats, topSystems, topRegions, topCorps, topAlliances, mostValuable] =
    await Promise.all([
      getEntityStats(corporationId, 'corporation', 'all'),
      getTopByKills('week', 'system', 10),
      getTopByKills('week', 'region', 10),
      getTopByKills('week', 'corporation', 10),
      getTopByKills('week', 'alliance', 10),
      getMostValuableKillsByCorporation(corporationId, 'all', 6),
    ]);

  // Get pagination parameters
  const query = getQuery(event);
  const page = Math.max(1, Number.parseInt(query.page as string) || 1);
  const perPage = 30;

  // Fetch paginated killmails using model function
  const [killmails, totalKillmails] = await Promise.all([
    getEntityKillmails(corporationId, 'corporation', 'all', page, perPage),
    countEntityKillmails(corporationId, 'corporation', 'all'),
  ]);

  const totalPages = Math.ceil(totalKillmails / perPage);

  // Format killmail data for template
  const recentKillmails = killmails.map((km) => {
    const normalized = normalizeKillRow(km);
    return {
      ...normalized,
      isLoss: km.victimCorporationId === corporationId,
      killmailTimeRelative: timeAgo(
        new Date(km.killmailTime ?? normalized.killmailTime)
      ),
    };
  });

  // Entity header data
  const entityData = {
    entityId: corporationId,
    entityType: 'corporation',
    name: corporationData.name,
    type: 'corporation',
    stats,
    baseUrl: `/corporation/${corporationId}`,
    entityBaseUrl: `/corporation/${corporationId}`,
    currentTab: 'dashboard',
    parent: corporationData.allianceId
      ? {
          id: corporationData.allianceId,
          name: corporationData.allianceName,
          ticker: corporationData.allianceTicker,
        }
      : null,
    grandparent: null,
  };

  // Top boxes - for corporations we show systems, regions, corporations, alliances
  const top10 = {
    characters: [],
    systems: (topSystems as any[]).map((s: any) => ({
      ...s,
      imageType: 'system',
      imageId: s.id,
      link: `/system/${s.id}`,
    })),
    regions: (topRegions as any[]).map((r: any) => ({
      ...r,
      imageType: 'region',
      imageId: r.id,
      link: `/region/${r.id}`,
    })),
    corporations: (topCorps as any[]).map((c: any) => ({
      ...c,
      imageType: 'corporation',
      imageId: c.id,
      link: `/corporation/${c.id}`,
    })),
    alliances: (topAlliances as any[]).map((a: any) => ({
      ...a,
      imageType: 'alliance',
      imageId: a.id,
      link: `/alliance/${a.id}`,
    })),
  };

  // Pagination
  const pagination = {
    currentPage: page,
    totalPages,
    pages: generatePageNumbers(page, totalPages),
    hasPrev: page > 1,
    hasNext: page < totalPages,
    prevPage: page - 1,
    nextPage: page + 1,
    showFirst: page > 3 && totalPages > 5,
    showLast: page < totalPages - 2 && totalPages > 5,
  };

  // Transform most valuable kills to template format
  const transformedMostValuable = mostValuable.map((kill) => {
    const normalized = normalizeKillRow(kill);
    return {
      ...normalized,
      totalValue: kill.totalValue ?? normalized.totalValue,
      killmailTime: normalized.killmailTime,
    };
  });

  // Render the template
  return render(
    'pages/corporation-detail',
    {
      title: `${corporationData.name} - Corporation`,
      description: `Corporation statistics for ${corporationData.name}`,
      keywords: 'eve online, corporation, killmail, pvp',
    },
    {
      ...entityData,
      top10Stats: top10,
      mostValuableKills: transformedMostValuable,
      recentKillmails,
      pagination,
<<<<<<< HEAD
      wsFilter: {
        type: 'corporation',
        id: corporationId.toString(),
        mode: 'all'
      }
=======
>>>>>>> 8389c0fc
    }
  );
});

// Helper function to generate page numbers
function generatePageNumbers(
  currentPage: number,
  totalPages: number
): number[] {
  const pages: number[] = [];
  const maxVisible = 5;

  let startPage = Math.max(1, currentPage - Math.floor(maxVisible / 2));
  let endPage = Math.min(totalPages, startPage + maxVisible - 1);

  if (endPage - startPage + 1 < maxVisible) {
    startPage = Math.max(1, endPage - maxVisible + 1);
  }

  for (let i = startPage; i <= endPage; i++) {
    pages.push(i);
  }

  return pages;
}<|MERGE_RESOLUTION|>--- conflicted
+++ resolved
@@ -155,14 +155,6 @@
       mostValuableKills: transformedMostValuable,
       recentKillmails,
       pagination,
-<<<<<<< HEAD
-      wsFilter: {
-        type: 'corporation',
-        id: corporationId.toString(),
-        mode: 'all'
-      }
-=======
->>>>>>> 8389c0fc
     }
   );
 });

import type { H3Event } from 'h3';
import { getDocsIndex } from '../../helpers/docs';
import { render } from '../../helpers/templates';
import { handleError } from '../../utils/error';
import { track } from '../../utils/performance-decorators';

export default defineEventHandler(async (event: H3Event) => {
  try {
    const docsIndex = await track('docs:load_index', 'application', () =>
      getDocsIndex()
    );

<<<<<<< HEAD
    const pageContext = {
      title: 'Documentation',
      description: 'Documentation for EVE-KILL.',
      activeNav: 'docs',
    };

    const data = {
      navSections: docsIndex.sections,
      pageHeader: {
        title: 'Documentation',
        breadcrumbs: [
          { label: 'Home', url: '/' },
          { label: 'Documentation', url: '/docs' },
        ],
      },
    };

    return render('pages/docs-index.hbs', pageContext, data, event);
=======
    return sendRedirect(event, `/docs/index`, 302);
>>>>>>> f3e3f56e
  } catch (error) {
    return handleError(event, error);
  }
});<|MERGE_RESOLUTION|>--- conflicted
+++ resolved
@@ -1,6 +1,6 @@
 import type { H3Event } from 'h3';
+import { createError, sendRedirect } from 'h3';
 import { getDocsIndex } from '../../helpers/docs';
-import { render } from '../../helpers/templates';
 import { handleError } from '../../utils/error';
 import { track } from '../../utils/performance-decorators';
 
@@ -10,28 +10,7 @@
       getDocsIndex()
     );
 
-<<<<<<< HEAD
-    const pageContext = {
-      title: 'Documentation',
-      description: 'Documentation for EVE-KILL.',
-      activeNav: 'docs',
-    };
-
-    const data = {
-      navSections: docsIndex.sections,
-      pageHeader: {
-        title: 'Documentation',
-        breadcrumbs: [
-          { label: 'Home', url: '/' },
-          { label: 'Documentation', url: '/docs' },
-        ],
-      },
-    };
-
-    return render('pages/docs-index.hbs', pageContext, data, event);
-=======
     return sendRedirect(event, `/docs/index`, 302);
->>>>>>> f3e3f56e
   } catch (error) {
     return handleError(event, error);
   }

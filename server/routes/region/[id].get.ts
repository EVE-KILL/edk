--- conflicted
+++ resolved
@@ -1,5 +1,4 @@
 import type { H3Event } from 'h3';
-import { database } from '../../helpers/database';
 import { getRegion, getRegionStats } from '../../models/regions';
 import {
   getFilteredKillsWithNames,
@@ -8,160 +7,80 @@
 import { getTopByKills } from '../../models/topBoxes';
 import { normalizeKillRow, render } from '../../helpers/templates';
 
-import { handleError } from '../../utils/error'
+import { handleError } from '../../utils/error';
 
 export default defineEventHandler(async (event: H3Event) => {
-<<<<<<< HEAD
-  const id = Number(event.context.params?.id);
-  if (!id || isNaN(id)) {
-    throw createError({ statusCode: 400, statusMessage: 'Invalid Region ID' });
-  }
-
-  // Fetch region info
-  const region = await getRegion(id);
-  if (!region) {
-    throw createError({ statusCode: 404, statusMessage: 'Region not found' });
-  }
-
-  // Page context
-  const pageContext = {
-    title: `${region.name} | Region`,
-    description: `Killboard statistics and activity for region ${region.name}`,
-    keywords: `eve online, killboard, ${region.name}, region, pvp`,
-  };
-
-  // Get pagination parameters
-  const query = getQuery(event);
-  const page = Math.max(1, Number.parseInt(query.page as string) || 1);
-  const perPage = 50;
-
-  // Fetch stats and killmails in parallel
-  const filter = { type: 'region', id };
-  const [
-    stats,
-    killmailsData,
-    totalKillmails,
-    topCharacters,
-    topCorporations,
-    topAlliances,
-  ] = await Promise.all([
-    getRegionStats(id),
-    getFilteredKillsWithNames({ regionId: id }, page, perPage),
-    countFilteredKills({ regionId: id }),
-    getTopByKills('week', 'character', 10, filter),
-    getTopByKills('week', 'corporation', 10, filter),
-    getTopByKills('week', 'alliance', 10, filter),
-  ]);
-
-  const totalPages = Math.ceil(totalKillmails / perPage);
-
-  // Normalize killmail data
-  const killmails = killmailsData.map(normalizeKillRow);
-
-  // Prepare top 10 stats
-  const top10Stats = {
-    characters: topCharacters.map((c) => ({
-      ...c,
-      imageType: 'character',
-      imageId: c.id,
-      link: `/character/${c.id}`,
-    })),
-    corporations: topCorporations.map((c) => ({
-      ...c,
-      imageType: 'corporation',
-      imageId: c.id,
-      link: `/corporation/${c.id}`,
-    })),
-    alliances: topAlliances.map((a) => ({
-      ...a,
-      imageType: 'alliance',
-      imageId: a.id,
-      link: `/alliance/${a.id}`,
-    })),
-  };
-
-  const data = {
-    region,
-    stats,
-    killmails,
-    top10Stats,
-    pagination: {
-      currentPage: page,
-      totalPages: totalPages,
-      totalKillmails: totalKillmails,
-      perPage: perPage,
-      hasPrev: page > 1,
-      hasNext: page < totalPages,
-      prevPage: page - 1,
-      nextPage: page + 1,
-    },
-    baseUrl: `/region/${id}`,
-  };
-
-  return render('pages/region-detail.hbs', pageContext, data, event);
-});
-=======
   try {
-    const id = Number(event.context.params?.id)
+    const id = Number(event.context.params?.id);
     if (!id || isNaN(id)) {
-      throw createError({ statusCode: 400, statusMessage: 'Invalid Region ID' })
+      throw createError({
+        statusCode: 400,
+        statusMessage: 'Invalid Region ID',
+      });
     }
 
     // Fetch region info
-    const region = await getRegion(id)
+    const region = await getRegion(id);
     if (!region) {
-      throw createError({ statusCode: 404, statusMessage: 'Region not found' })
+      throw createError({ statusCode: 404, statusMessage: 'Region not found' });
     }
 
     // Page context
     const pageContext = {
       title: `${region.name} | Region`,
       description: `Killboard statistics and activity for region ${region.name}`,
-      keywords: `eve online, killboard, ${region.name}, region, pvp`
-    }
+      keywords: `eve online, killboard, ${region.name}, region, pvp`,
+    };
 
     // Get pagination parameters
-    const query = getQuery(event)
-    const page = Math.max(1, Number.parseInt(query.page as string) || 1)
-    const perPage = 50
+    const query = getQuery(event);
+    const page = Math.max(1, Number.parseInt(query.page as string) || 1);
+    const perPage = 50;
 
     // Fetch stats and killmails in parallel
     // TODO: Filter top lists by region
-    const [stats, killmailsData, totalKillmails, topCharacters, topCorporations, topAlliances] = await Promise.all([
+    const [
+      stats,
+      killmailsData,
+      totalKillmails,
+      topCharacters,
+      topCorporations,
+      topAlliances,
+    ] = await Promise.all([
       getRegionStats(id),
       getFilteredKillsWithNames({ regionId: id }, page, perPage), // We need to ensure getFilteredKillsWithNames supports regionId
       countFilteredKills({ regionId: id }),
       getTopByKills('week', 'character', 10),
       getTopByKills('week', 'corporation', 10),
-      getTopByKills('week', 'alliance', 10)
-    ])
+      getTopByKills('week', 'alliance', 10),
+    ]);
 
-    const totalPages = Math.ceil(totalKillmails / perPage)
+    const totalPages = Math.ceil(totalKillmails / perPage);
 
     // Normalize killmail data
-    const killmails = killmailsData.map(normalizeKillRow)
+    const killmails = killmailsData.map(normalizeKillRow);
 
     // Prepare top 10 stats
     const top10Stats = {
-      characters: topCharacters.map(c => ({
+      characters: topCharacters.map((c) => ({
         ...c,
         imageType: 'character',
         imageId: c.id,
-        link: `/character/${c.id}`
+        link: `/character/${c.id}`,
       })),
-      corporations: topCorporations.map(c => ({
+      corporations: topCorporations.map((c) => ({
         ...c,
         imageType: 'corporation',
         imageId: c.id,
-        link: `/corporation/${c.id}`
+        link: `/corporation/${c.id}`,
       })),
-      alliances: topAlliances.map(a => ({
+      alliances: topAlliances.map((a) => ({
         ...a,
         imageType: 'alliance',
         imageId: a.id,
-        link: `/alliance/${a.id}`
-      }))
-    }
+        link: `/alliance/${a.id}`,
+      })),
+    };
 
     const data = {
       region,
@@ -176,14 +95,13 @@
         hasPrev: page > 1,
         hasNext: page < totalPages,
         prevPage: page - 1,
-        nextPage: page + 1
+        nextPage: page + 1,
       },
-      baseUrl: `/region/${id}`
-    }
+      baseUrl: `/region/${id}`,
+    };
 
-    return render('pages/region-detail.hbs', pageContext, data, event)
+    return render('pages/region-detail.hbs', pageContext, data, event);
   } catch (error) {
-    return handleError(event, error)
+    return handleError(event, error);
   }
-})
->>>>>>> cc4849a3
+});
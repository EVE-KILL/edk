--- conflicted
+++ resolved
@@ -1,7 +1,5 @@
-<<<<<<< HEAD
-import { z } from 'zod';
-import { validate } from '~/utils/validation';
 import type { H3Event } from 'h3';
+import { database } from '../../helpers/database';
 import { getRegion, getRegionStats } from '../../models/regions';
 import {
   getFilteredKillsWithNames,
@@ -9,27 +7,12 @@
 } from '../../models/killlist';
 import { getTopByKills } from '../../models/topBoxes';
 import { normalizeKillRow, render } from '../../helpers/templates';
-=======
-import type { H3Event } from 'h3'
-import { database } from '../../helpers/database'
-import { getRegion, getRegionStats } from '../../models/regions'
-import { getFilteredKillsWithNames, countFilteredKills } from '../../models/killlist'
-import { getTopByKills } from '../../models/topBoxes'
-import { normalizeKillRow, render } from '../../helpers/templates'
->>>>>>> d154a957
 
 export default defineEventHandler(async (event: H3Event) => {
-  const { params, query } = await validate(event, {
-    params: z.object({
-      id: z.coerce.number().int().positive(),
-    }),
-    query: z.object({
-      page: z.coerce.number().int().positive().optional().default(1),
-    }),
-  });
-
-  const { id } = params;
-  const { page } = query;
+  const id = Number(event.context.params?.id);
+  if (!id || isNaN(id)) {
+    throw createError({ statusCode: 400, statusMessage: 'Invalid Region ID' });
+  }
 
   // Fetch region info
   const region = await getRegion(id);
@@ -45,11 +28,12 @@
   };
 
   // Get pagination parameters
+  const query = getQuery(event);
+  const page = Math.max(1, Number.parseInt(query.page as string) || 1);
   const perPage = 50;
 
   // Fetch stats and killmails in parallel
-<<<<<<< HEAD
-  // TODO: Filter top lists by region
+  const filter = { type: 'region', id };
   const [
     stats,
     killmailsData,
@@ -58,24 +42,13 @@
     topCorporations,
     topAlliances,
   ] = await Promise.all([
-=======
-  const filter = { type: 'region', id }
-  const [stats, killmailsData, totalKillmails, topCharacters, topCorporations, topAlliances] = await Promise.all([
->>>>>>> d154a957
     getRegionStats(id),
     getFilteredKillsWithNames({ regionId: id }, page, perPage),
     countFilteredKills({ regionId: id }),
-<<<<<<< HEAD
-    getTopByKills('week', 'character', 10),
-    getTopByKills('week', 'corporation', 10),
-    getTopByKills('week', 'alliance', 10),
-  ]);
-=======
     getTopByKills('week', 'character', 10, filter),
     getTopByKills('week', 'corporation', 10, filter),
-    getTopByKills('week', 'alliance', 10, filter)
-  ])
->>>>>>> d154a957
+    getTopByKills('week', 'alliance', 10, filter),
+  ]);
 
   const totalPages = Math.ceil(totalKillmails / perPage);
 

--- conflicted
+++ resolved
@@ -1,103 +1,48 @@
-<<<<<<< HEAD
-import { z } from 'zod';
-import { validate } from '~/utils/validation';
 import type { H3Event } from 'h3';
 import { render, normalizeKillRow } from '../helpers/templates';
 import {
   getFollowedEntitiesActivity,
   countFollowedEntitiesActivity,
 } from '../models/killlist';
-
-export default defineEventHandler(async (event: H3Event) => {
-  const { query } = await validate(event, {
-    query: z.object({
-      page: z.coerce.number().int().positive().optional().default(1),
-    }),
-  });
-
-  const { page } = query;
-
-  const pageContext = {
-    title: 'Entities Dashboard | EVE-KILL',
-    description: 'Dashboard for followed entities',
-    keywords: 'eve online, dashboard, tracking',
-  };
-
-  const charIds =
-    process.env.FOLLOWED_CHARACTER_IDS?.split(',')
-      .map(Number)
-      .filter((n) => !isNaN(n) && n > 0) || [];
-  const corpIds =
-    process.env.FOLLOWED_CORPORATION_IDS?.split(',')
-      .map(Number)
-      .filter((n) => !isNaN(n) && n > 0) || [];
-  const allyIds =
-    process.env.FOLLOWED_ALLIANCE_IDS?.split(',')
-      .map(Number)
-      .filter((n) => !isNaN(n) && n > 0) || [];
-
-  const hasEntities =
-    charIds.length > 0 || corpIds.length > 0 || allyIds.length > 0;
-
-  // Get pagination parameters
-  const perPage = 30;
-
-  let recentKillmails: any[] = [];
-
-  if (hasEntities) {
-    const [killmailsData] = await Promise.all([
-      getFollowedEntitiesActivity(charIds, corpIds, allyIds, page, perPage),
-      countFollowedEntitiesActivity(charIds, corpIds, allyIds),
-    ]);
-    recentKillmails = killmailsData.map(normalizeKillRow);
-  }
-
-  const data = {
-    hasEntities,
-    recentKillmails,
-    // ... other stats left empty for now
-    shipGroupStats: null,
-    mostValuableKills: null,
-    top10Stats: null,
-    entityBaseUrl: '/entities',
-    currentTab: 'dashboard',
-  };
-
-  return render('pages/entities.hbs', pageContext, data, event);
-});
-=======
-import type { H3Event } from 'h3'
-import { render, normalizeKillRow } from '../helpers/templates'
-import { getFollowedEntitiesActivity, countFollowedEntitiesActivity } from '../models/killlist'
-import { handleError } from '../utils/error'
+import { handleError } from '../utils/error';
 
 export default defineEventHandler(async (event: H3Event) => {
   try {
     const pageContext = {
       title: 'Entities Dashboard | EVE-KILL',
       description: 'Dashboard for followed entities',
-      keywords: 'eve online, dashboard, tracking'
-    }
+      keywords: 'eve online, dashboard, tracking',
+    };
 
-    const charIds = process.env.FOLLOWED_CHARACTER_IDS?.split(',').map(Number).filter(n => !isNaN(n) && n > 0) || []
-    const corpIds = process.env.FOLLOWED_CORPORATION_IDS?.split(',').map(Number).filter(n => !isNaN(n) && n > 0) || []
-    const allyIds = process.env.FOLLOWED_ALLIANCE_IDS?.split(',').map(Number).filter(n => !isNaN(n) && n > 0) || []
+    const charIds =
+      process.env.FOLLOWED_CHARACTER_IDS?.split(',')
+        .map(Number)
+        .filter((n) => !isNaN(n) && n > 0) || [];
+    const corpIds =
+      process.env.FOLLOWED_CORPORATION_IDS?.split(',')
+        .map(Number)
+        .filter((n) => !isNaN(n) && n > 0) || [];
+    const allyIds =
+      process.env.FOLLOWED_ALLIANCE_IDS?.split(',')
+        .map(Number)
+        .filter((n) => !isNaN(n) && n > 0) || [];
 
-    const hasEntities = charIds.length > 0 || corpIds.length > 0 || allyIds.length > 0
+    const hasEntities =
+      charIds.length > 0 || corpIds.length > 0 || allyIds.length > 0;
 
     // Get pagination parameters
-    const query = getQuery(event)
-    const page = Math.max(1, Number.parseInt(query.page as string) || 1)
-    const perPage = 30
+    const query = getQuery(event);
+    const page = Math.max(1, Number.parseInt(query.page as string) || 1);
+    const perPage = 30;
 
-    let recentKillmails: any[] = []
+    let recentKillmails: any[] = [];
 
     if (hasEntities) {
       const [killmailsData] = await Promise.all([
         getFollowedEntitiesActivity(charIds, corpIds, allyIds, page, perPage),
-        countFollowedEntitiesActivity(charIds, corpIds, allyIds)
-      ])
-      recentKillmails = killmailsData.map(normalizeKillRow)
+        countFollowedEntitiesActivity(charIds, corpIds, allyIds),
+      ]);
+      recentKillmails = killmailsData.map(normalizeKillRow);
     }
 
     const data = {
@@ -108,12 +53,11 @@
       mostValuableKills: null,
       top10Stats: null,
       entityBaseUrl: '/entities',
-      currentTab: 'dashboard'
-    }
+      currentTab: 'dashboard',
+    };
 
-    return render('pages/entities.hbs', pageContext, data, event)
+    return render('pages/entities.hbs', pageContext, data, event);
   } catch (error) {
-    return handleError(event, error)
+    return handleError(event, error);
   }
-})
->>>>>>> cc4849a3
+});
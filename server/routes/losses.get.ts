--- conflicted
+++ resolved
@@ -1,17 +1,11 @@
-<<<<<<< HEAD
+import { z } from 'zod';
+import { validate } from '~/server/utils/validation';
 import type { H3Event } from 'h3';
 import { render, normalizeKillRow } from '../helpers/templates';
 import {
   getFollowedEntitiesLosses,
   countFollowedEntitiesLosses,
 } from '../models/killlist';
-=======
-import { z } from 'zod';
-import { validate } from '~/server/utils/validation';
-import type { H3Event } from 'h3'
-import { render, normalizeKillRow } from '../helpers/templates'
-import { getFollowedEntitiesLosses, countFollowedEntitiesLosses } from '../models/killlist'
->>>>>>> f1e50a64
 
 export default defineEventHandler(async (event: H3Event) => {
   const { query } = await validate(event, {
@@ -45,13 +39,7 @@
     charIds.length > 0 || corpIds.length > 0 || allyIds.length > 0;
 
   // Get pagination parameters
-<<<<<<< HEAD
-  const query = getQuery(event);
-  const page = Math.max(1, Number.parseInt(query.page as string) || 1);
   const perPage = 30;
-=======
-  const perPage = 30
->>>>>>> f1e50a64
 
   let killmails: any[] = [];
   let totalKillmails = 0;

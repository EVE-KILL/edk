import { Command } from 'commander';
import { readdir } from 'fs/promises';
import { join } from 'path';
import { fileURLToPath } from 'url';
import chalk from 'chalk';
import { logger } from './server/helpers/logger';
import { database } from './server/helpers/database';

const __dirname = fileURLToPath(new URL('.', import.meta.url));

interface CommandInfo {
  name: string;
  description: string;
  category: string;
  displayName: string;
}

const loadedCommands: CommandInfo[] = [];

async function loadCommands(program: Command): Promise<void> {
  const commandsDir = join(__dirname, 'commands');

  try {
    await loadCommandsRecursive(program, commandsDir, '');
  } catch (error) {
    if (error instanceof Error && 'code' in error && error.code === 'ENOENT') {
      logger.warn('No commands directory found at:', { path: commandsDir });
    } else {
      throw error;
    }
  }
}

async function loadCommandsRecursive(
  program: Command,
  dir: string,
  prefix: string
): Promise<void> {
  const entries = await readdir(dir, { withFileTypes: true });

  for (const entry of entries) {
    const fullPath = join(dir, entry.name);
    const name = entry.name.replace(/\.(ts|js)$/, '');

    if (entry.isDirectory()) {
      // Recursively load commands from subdirectories
      const newPrefix = prefix ? `${prefix}:${name}` : name;
      await loadCommandsRecursive(program, fullPath, newPrefix);
    } else if (
      entry.isFile() &&
      (entry.name.endsWith('.ts') || entry.name.endsWith('.js'))
    ) {
      // Load command file
      try {
        const commandModule = await import(
          `file://${fullPath}?t=${Date.now()}`
        );
        const commandExport = commandModule.default || commandModule;

        // Build command name
        const commandName = prefix ? `${prefix}:${name}` : name;

        // Handle different export types
        if (typeof commandExport === 'function') {
          // Function that returns a command config
          const commandConfig = commandExport();
          registerCommand(program, commandName, commandConfig);
        } else if (commandExport && typeof commandExport === 'object') {
          // Direct command config object
          registerCommand(program, commandName, commandExport);
        }
      } catch (error) {
<<<<<<< HEAD
        logger.error(`Failed to load command from ${fullPath}:`, { error: String(error), stack: error.stack })
=======
        logger.error(`Failed to load command from ${fullPath}:`, {
          error: String(error),
        });
>>>>>>> 8389c0fc
      }
    }
  }
}

interface CommandConfig {
  description?: string;
  options?: Array<{ flags: string; description: string }>;
  action: (options: any, ...args: any[]) => Promise<void> | void;
}

function registerCommand(
  program: Command,
  name: string,
  config: CommandConfig
): void {
  let cmd = program.command(name);

  if (config.description) {
    cmd = cmd.description(config.description);
  }

  if (config.options && Array.isArray(config.options)) {
    for (const option of config.options) {
      cmd = cmd.option(option.flags, option.description);
    }
  }

  cmd.action(config.action);

  // Track command for help formatting
  const category = name.includes(':') ? name.split(':')[0] : 'core';
  const displayName = name.includes(':')
    ? name.split(':').slice(1).join(':')
    : name;
  loadedCommands.push({
    name,
    description: config.description || '',
    category,
    displayName,
  });
}

function formatCategorizedHelp(): string {
  let output = '';

  if (loadedCommands.length > 0) {
    // Group commands by category
    const grouped = new Map<string, CommandInfo[]>();
    for (const cmd of loadedCommands) {
      if (!grouped.has(cmd.category)) {
        grouped.set(cmd.category, []);
      }
      grouped.get(cmd.category)!.push(cmd);
    }

    // Sort categories with 'core' first
    const categories = Array.from(grouped.keys()).sort((a, b) => {
      if (a === 'core') return -1;
      if (b === 'core') return 1;
      return a.localeCompare(b);
    });

    output += `${chalk.bold('Commands')}:\n`;
    for (const category of categories) {
      const cmds = grouped.get(category)!;
      output += `  ${chalk.cyan(chalk.bold(category))}:\n`;
      for (const cmd of cmds) {
        const cmdName = cmd.displayName.padEnd(24);
        output += `    ${chalk.green(cmdName)} ${chalk.dim(cmd.description)}\n`;
      }
    }
  }

  return output;
}

async function main(): Promise<void> {
  const program = new Command();

  program
    .name('bun cli')
    .description('CLI tool with path-based command routing')
    .version('1.0.0');

  await loadCommands(program);

  // Override the default help by patching helpInformation
  program.helpInformation = function () {
    let help = `${chalk.bold('Usage:')} ${chalk.blue(this.usage())}\n\n`;

    if (this.description()) {
      help += `${this.description()}\n\n`;
    }

    const options = this.options;
    if (options.length > 0) {
      help += `${chalk.bold('Options')}:\n`;
      for (const option of options) {
        const flags = option.flags;
        const description = option.description || '';
        help += `  ${chalk.cyan(flags.padEnd(20))} ${chalk.dim(description)}\n`;
      }
      help += '\n';
    }

    help += formatCategorizedHelp();

    return help;
  };

  if (process.argv.length < 3) {
    program.outputHelp();
  } else {
    await program.parseAsync(process.argv);
  }
}

main()
  .catch((error) => {
    logger.error('CLI Error:', { error: String(error) });
    process.exit(1);
  })
  .finally(async () => {
    await database.close();
  });<|MERGE_RESOLUTION|>--- conflicted
+++ resolved
@@ -70,13 +70,9 @@
           registerCommand(program, commandName, commandExport);
         }
       } catch (error) {
-<<<<<<< HEAD
-        logger.error(`Failed to load command from ${fullPath}:`, { error: String(error), stack: error.stack })
-=======
         logger.error(`Failed to load command from ${fullPath}:`, {
           error: String(error),
         });
->>>>>>> 8389c0fc
       }
     }
   }

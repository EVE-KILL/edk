#!/usr/bin/env bun
/**
 * Cron Jobs Runner
 *
 * Automatically discovers and runs cron jobs from the /cronjobs directory
 * Usage:
 *   bun cronjobs              - Run all cron jobs on their schedule
 *   bun cronjobs --now        - Run all jobs that are due right now (UTC) and exit
 *   bun cronjobs <job-name>   - Run a specific job immediately
 */

import { readdirSync, statSync } from 'fs';
import { join, parse } from 'path';
import { CronJob, CronTime } from 'cron';

interface CronJobModule {
  name: string;
  description: string;
  schedule: string; // 6-part cron expression (seconds minutes hours day month dayOfWeek)
  action: () => Promise<void>;
}

const CRONJOBS_DIR = join(process.cwd(), 'cronjobs');

/**
 * Recursively discover all cron job files
 */
function discoverCronJobs(dir: string): Map<string, string> {
  const jobs = new Map<string, string>();

  try {
    const entries = readdirSync(dir);

    for (const entry of entries) {
      const fullPath = join(dir, entry);
      const stat = statSync(fullPath);

      if (stat.isDirectory()) {
        // Recursively scan subdirectories
        const subJobs = discoverCronJobs(fullPath);
        for (const [name, path] of subJobs) {
          jobs.set(name, path);
        }
      } else if (entry.endsWith('.ts') || entry.endsWith('.js')) {
        // Extract job name from filename
        const { name } = parse(entry);
        jobs.set(name, fullPath);
      }
    }
  } catch (error) {
    // Directory might not exist yet
    console.error(`⚠️  Could not scan directory ${dir}:`, error);
  }

  return jobs;
}

/**
 * Load a cron job module
 */
async function loadCronJob(path: string): Promise<CronJobModule> {
  const module = await import(path);

  if (!module.name || !module.schedule || !module.action) {
    throw new Error(
      `Invalid cron job module: ${path}. Must export name, schedule, and action.`
    );
  }

  return {
    name: module.name,
    description: module.description || 'No description provided',
    schedule: module.schedule,
    action: module.action,
  };
}

/**
 * Run a specific cron job immediately
 */
async function runJobImmediately(jobName: string, jobs: Map<string, string>) {
  const jobPath = jobs.get(jobName);

  if (!jobPath) {
    console.error(`❌ Cron job "${jobName}" not found`);
    console.log('\nAvailable jobs:');
    for (const [name] of jobs) {
      console.log(`  - ${name}`);
    }
    process.exit(1);
  }

  try {
    console.log(`🚀 Running cron job: ${jobName}`);
    const job = await loadCronJob(jobPath);
    console.log(`📋 Description: ${job.description}`);
    console.log(`⏰ Schedule: ${job.schedule}`);
    console.log('');

    await job.action();

    console.log(`\n✅ Cron job "${jobName}" completed successfully`);
    process.exit(0);
  } catch (error) {
    console.error(`\n❌ Cron job "${jobName}" failed:`, error);
    process.exit(1);
  }
}

/**
 * Check if a job should run right now (in UTC)
 */
function shouldRunNow(schedule: string): boolean {
  try {
    const time = new CronTime(schedule);
    const now = new Date();

    // Check if current time matches the schedule (using UTC)
    // Note: CronTime properties are objects where keys are valid values

    // @ts-ignore - CronTime types might not expose these internal maps but they exist
    if (!time.second[now.getUTCSeconds()]) return false;
    // @ts-ignore
    if (!time.minute[now.getUTCMinutes()]) return false;
    // @ts-ignore
    if (!time.hour[now.getUTCHours()]) return false;
    // @ts-ignore
    if (!time.dayOfMonth[now.getUTCDate()]) return false;
    // @ts-ignore
    if (!time.month[now.getUTCMonth() + 1]) return false; // Month is 0-11 in JS, 1-12 in Cron
    // @ts-ignore
    if (!time.dayOfWeek[now.getUTCDay()]) return false;

    return true;
  } catch (error) {
    console.error(`Error checking schedule ${schedule}:`, error);
    return false;
  }
}

/**
 * Run all jobs that are due right now
 */
async function runDueJobs(jobs: Map<string, string>) {
  console.log(`Checking ${jobs.size} jobs for immediate execution (UTC)...`);
  let ranCount = 0;

  for (const [name, path] of jobs) {
    try {
      const job = await loadCronJob(path);

      if (shouldRunNow(job.schedule)) {
        console.log(`\n🚀 Running due job: ${name}`);
        console.log(`   Schedule: ${job.schedule}`);

        try {
          await job.action();
          console.log(`✅ Job "${name}" completed successfully`);
          ranCount++;
        } catch (error) {
          console.error(`❌ Job "${name}" failed:`, error);
        }
      }
    } catch (error) {
      console.error(`❌ Failed to load job "${name}":`, error);
    }
  }

  if (ranCount === 0) {
    console.log('\nNo jobs due at this time.');
  } else {
    console.log(`\n✅ Completed ${ranCount} job(s).`);
  }

  process.exit(0);
}

/**
 * Start all cron jobs on their schedules
 */
async function startAllCronJobs(jobs: Map<string, string>) {
  const cronJobs: CronJob[] = [];

  console.log(`📋 Discovered ${jobs.size} cron job(s)\n`);

  for (const [name, path] of jobs) {
    try {
      const job = await loadCronJob(path);

      console.log(`✅ Loaded cron job: ${name}`);
      console.log(`   Description: ${job.description}`);
      console.log(`   Schedule: ${job.schedule}`);

      // Create cron job
      const cronJob = new CronJob(
        job.schedule,
        async () => {
          console.log(
            `\n⏰ [${new Date().toISOString()}] Running scheduled job: ${name}`
          );
          try {
            await job.action();
            console.log(
              `✅ [${new Date().toISOString()}] Job "${name}" completed`
            );
          } catch (error) {
            console.error(
              `❌ [${new Date().toISOString()}] Job "${name}" failed:`,
              error
            );
          }
        },
        null, // onComplete
        false, // start
        'UTC' // timezone
      );

      cronJobs.push(cronJob);
    } catch (error) {
      console.error(`❌ Failed to load cron job "${name}":`, error);
    }
  }

  if (cronJobs.length === 0) {
    console.error('\n❌ No valid cron jobs found');
    process.exit(1);
  }

  console.log(`\n🚀 Starting ${cronJobs.length} cron job(s)...\n`);

  // Start all cron jobs
  for (const job of cronJobs) {
    job.start();
  }

  console.log('✅ All cron jobs started');
  console.log('Press Ctrl+C to stop\n');

  // Keep the process alive
  process.on('SIGINT', () => {
    console.log('\n\n🛑 Stopping all cron jobs...');
    for (const job of cronJobs) {
      job.stop();
    }
    console.log('✅ All cron jobs stopped');
    process.exit(0);
  });
}

/**
 * Main entry point
 */
async function main() {
<<<<<<< HEAD
  const args = process.argv.slice(2);
  const specificJob = args[0];
=======
  if (process.env.NODE_ENV === 'test') {
    console.log('🚫 Cron jobs are disabled in test environment');
    return;
  }
  const args = process.argv.slice(2)
  const specificJob = args[0]
>>>>>>> f718393d

  console.log('🕐 EVE-KILL Cron Jobs Runner\n');

  // Discover all cron jobs
  const jobs = discoverCronJobs(CRONJOBS_DIR);

  if (jobs.size === 0) {
    console.error('❌ No cron jobs found in /cronjobs directory');
    console.log('💡 Create cron jobs in /cronjobs/*.ts');
    process.exit(1);
  }

  if (specificJob === '--now') {
    // Run all jobs that are due right now
    await runDueJobs(jobs);
  } else if (specificJob) {
    // Run specific job immediately
    await runJobImmediately(specificJob, jobs);
  } else {
    // Start all jobs on their schedules
    await startAllCronJobs(jobs);
  }
}

main().catch((error) => {
  console.error('❌ Fatal error:', error);
  process.exit(1);
});<|MERGE_RESOLUTION|>--- conflicted
+++ resolved
@@ -251,17 +251,12 @@
  * Main entry point
  */
 async function main() {
-<<<<<<< HEAD
-  const args = process.argv.slice(2);
-  const specificJob = args[0];
-=======
   if (process.env.NODE_ENV === 'test') {
     console.log('🚫 Cron jobs are disabled in test environment');
     return;
   }
-  const args = process.argv.slice(2)
-  const specificJob = args[0]
->>>>>>> f718393d
+  const args = process.argv.slice(2);
+  const specificJob = args[0];
 
   console.log('🕐 EVE-KILL Cron Jobs Runner\n');
 

{
  "name": "nitro-app",
  "private": true,
  "scripts": {
    "build": "nitro build",
    "dev": "bun --bun nitro dev",
    "preview": "node .output/server/index.mjs",
    "type-check": "bun tsc --noEmit",
    "test": "bun test --preload ./tests/setup.ts",
    "test:watch": "bun test --watch --preload ./tests/setup.ts",
    "lint": "eslint . --ext .ts,.js",
    "format": "prettier --write .",
    "start": "bun run preview",
    "cli": "bun cli.ts",
    "cron": "bun cronjobs.ts",
    "ws": "bun ws.ts"
  },
  "devDependencies": {
<<<<<<< HEAD
    "@types/bun": "^1.3.3",
=======
    "@eslint/eslintrc": "^3.3.1",
    "@eslint/js": "^9.39.1",
    "@types/bun": "^1.3.2",
>>>>>>> 8389c0fc
    "@types/handlebars": "^4.1.0",
    "@types/node": "^24.10.1",
    "@types/unbzip2-stream": "^1.4.3",
    "@typescript-eslint/eslint-plugin": "^8.47.0",
    "@typescript-eslint/parser": "^8.47.0",
    "commander": "^14.0.2",
    "eslint": "^9.39.1",
    "eslint-config-prettier": "^10.1.8",
    "globals": "^16.5.0",
    "h3": "^1.15.4",
    "nitropack": "^2.12.9",
    "prettier": "^3.6.2"
  },
  "dependencies": {
    "bullmq": "^5.64.1",
    "chalk": "^5.6.2",
    "cron": "^4.3.4",
    "csv-parser": "^3.2.0",
    "handlebars": "^4.7.8",
    "ioredis": "^5.8.2",
    "postgres": "^3.4.7",
    "typescript": "^5.9.3",
    "typesense": "^2.1.0",
    "unbzip2-stream": "^1.4.3"
  }
}<|MERGE_RESOLUTION|>--- conflicted
+++ resolved
@@ -16,13 +16,9 @@
     "ws": "bun ws.ts"
   },
   "devDependencies": {
-<<<<<<< HEAD
-    "@types/bun": "^1.3.3",
-=======
     "@eslint/eslintrc": "^3.3.1",
     "@eslint/js": "^9.39.1",
-    "@types/bun": "^1.3.2",
->>>>>>> 8389c0fc
+    "@types/bun": "^1.3.3",
     "@types/handlebars": "^4.1.0",
     "@types/node": "^24.10.1",
     "@types/unbzip2-stream": "^1.4.3",

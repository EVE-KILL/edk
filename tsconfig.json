--- conflicted
+++ resolved
@@ -23,18 +23,11 @@
     "noFallthroughCasesInSwitch": true,
     "useUnknownInCatchVariables": true,
     "noUnusedLocals": true,
-    "noUnusedParameters": true,
+    // "noUnusedParameters": true,
 
     // Libs & paths
     "lib": ["ESNext", "DOM"],
     "baseUrl": ".",
-<<<<<<< HEAD
-    "paths": {
-      "~/*": ["./*"]
-    },
-    "types": ["bun"]
-=======
     "types": ["bun-types"]
->>>>>>> cc4849a3
   }
 }
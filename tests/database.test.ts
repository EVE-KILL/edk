--- conflicted
+++ resolved
@@ -1,10 +1,5 @@
-<<<<<<< HEAD
-import { describe, it, expect, beforeAll } from 'bun:test'
-import { database } from './setup'
-=======
 import { describe, it, expect, beforeAll } from 'bun:test';
 import { database } from '../server/helpers/database';
->>>>>>> 8389c0fc
 
 describe('DatabaseHelper', () => {
   beforeAll(async () => {

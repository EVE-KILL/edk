--- conflicted
+++ resolved
@@ -1,101 +1,36 @@
 import postgres from 'postgres';
-import { existsSync, mkdirSync, unlinkSync } from 'fs';
+import { unlinkSync, existsSync } from 'fs';
 import { join } from 'path';
-import { afterAll, beforeAll } from 'bun:test';
-import { database } from '../server/helpers/database';
-import { migrateSchema } from '../server/plugins/schema-migration';
 
+// Configuration
 const TEST_DB = process.env.TEST_DB_NAME || 'edk_test';
-const DB_HOST = process.env.DB_HOST || process.env.POSTGRES_HOST || 'localhost';
-const DB_PORT = parseInt(process.env.DB_PORT || process.env.POSTGRES_PORT || '5432', 10);
-const DB_USER = process.env.DB_USER || process.env.POSTGRES_USER || 'edk_user';
-const DB_PASS = process.env.DB_PASSWORD || process.env.POSTGRES_PASSWORD || 'edk_password';
-const ADMIN_DATABASE = process.env.ADMIN_DB_NAME || process.env.POSTGRES_DB || 'postgres';
+const DB_USER = process.env.DB_USER || 'edk_user';
+const DB_PASS = process.env.DB_PASSWORD || 'edk_password';
+const DB_HOST = process.env.DB_HOST || 'localhost';
+const DB_PORT = parseInt(process.env.DB_PORT || '5432');
+const DEFAULT_DB = process.env.DB_NAME || 'edk';
 
-<<<<<<< HEAD
-const ADMIN_URL =
-  process.env.DB_ADMIN_URL ||
-  `postgresql://${DB_USER}:${DB_PASS}@${DB_HOST}:${DB_PORT}/${ADMIN_DATABASE}`;
-const TEST_DB_URL =
-  process.env.TEST_DATABASE_URL ||
-  process.env.TEST_DB_URL ||
-  `postgresql://${DB_USER}:${DB_PASS}@${DB_HOST}:${DB_PORT}/${TEST_DB}`;
-=======
 // Use the provided admin connection string or construct one
 // We need a connection to a database that exists (like 'postgres' or the default app db) to create the test db
 const ADMIN_DATABASE = process.env.ADMIN_DB_NAME || DEFAULT_DB;
 const adminUrl =
   process.env.ADMIN_DATABASE_URL ||
   `postgresql://${DB_USER}:${DB_PASS}@${DB_HOST}:${DB_PORT}/${ADMIN_DATABASE}`;
->>>>>>> 8389c0fc
 
+console.log('🛠️  Initializing Test Environment...');
+
+// 1. Set Environment Variables for the Application
+// These must be set before importing app modules
+process.env.TEST_DB_NAME = TEST_DB;
+process.env.DATABASE_URL = `postgresql://${DB_USER}:${DB_PASS}@${DB_HOST}:${DB_PORT}/${TEST_DB}`;
+process.env.REDIS_HOST = process.env.REDIS_HOST || 'localhost';
+process.env.REDIS_PORT = process.env.REDIS_PORT || '6379';
+process.env.NODE_ENV = 'test';
+
+// 2. Cleanup Previous State
+// Remove checksum file to force migration to ensure schema is up to date
 const DATA_DIR = join(process.cwd(), '.data');
 const CHECKSUM_FILE = join(DATA_DIR, 'schema-checksums.json');
-<<<<<<< HEAD
-
-export { database };
-
-beforeAll(async () => {
-  console.log('🛠️  Initializing test environment...');
-
-  // Ensure core env vars are set before any modules under test are loaded.
-  process.env.NODE_ENV = 'test';
-  process.env.TEST_DB_NAME = TEST_DB;
-  process.env.DATABASE_URL = TEST_DB_URL;
-  process.env.REDIS_HOST = process.env.REDIS_HOST || 'localhost';
-  process.env.REDIS_PORT = process.env.REDIS_PORT || '6379';
-
-  // Make sure the .data directory exists and force migration checksum refresh
-  if (!existsSync(DATA_DIR)) {
-    mkdirSync(DATA_DIR, { recursive: true });
-  }
-  if (existsSync(CHECKSUM_FILE)) {
-    unlinkSync(CHECKSUM_FILE);
-  }
-
-  // Prepare a clean test database using the admin connection
-  const adminSql = postgres(ADMIN_URL);
-  try {
-    await adminSql`SELECT 1`;
-  } catch (error) {
-    console.error('Failed to connect to Postgres for tests.');
-    console.error('Admin URL:', ADMIN_URL.replace(/:[^:]*@/, ':****@'));
-    throw error;
-  }
-
-  try {
-    await adminSql`
-      SELECT pg_terminate_backend(pid)
-      FROM pg_stat_activity
-      WHERE datname = ${TEST_DB}
-        AND pid <> pg_backend_pid()
-    `.catch(() => {});
-
-    await adminSql.unsafe(`DROP DATABASE IF EXISTS "${TEST_DB}"`);
-    await adminSql.unsafe(`CREATE DATABASE "${TEST_DB}"`);
-  } catch (error) {
-    console.error('Failed to recreate test database:', error);
-    throw error;
-  } finally {
-    await adminSql.end();
-  }
-
-  // Point the shared database helper at the fresh test DB
-  database.setUrl(TEST_DB_URL);
-
-  // Run migrations so the schema matches db/*.sql before tests execute
-  await migrateSchema();
-
-  console.log('✅ Test environment ready.\n');
-});
-
-afterAll(async () => {
-  try {
-    await database.close();
-  } catch {
-    // ignore
-  }
-=======
 if (existsSync(CHECKSUM_FILE)) {
   unlinkSync(CHECKSUM_FILE);
 }
@@ -136,15 +71,5 @@
   console.error('Failed to run migrations:', e);
   process.exit(1);
 }
->>>>>>> 8389c0fc
 
-  // Tear down the test database to keep local runs tidy
-  const adminSql = postgres(ADMIN_URL);
-  try {
-    await adminSql.unsafe(`DROP DATABASE IF EXISTS "${TEST_DB}"`);
-  } catch (error) {
-    console.warn('⚠️  Unable to drop test database during cleanup:', error);
-  } finally {
-    await adminSql.end();
-  }
-});+console.log('✅ Test Environment Ready.\n');
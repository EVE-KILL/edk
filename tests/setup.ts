import postgres from 'postgres';
import { unlinkSync, existsSync } from 'fs';
import { join } from 'path';
import { beforeAll, afterAll } from 'bun:test';
import { DatabaseHelper } from '../server/helpers/database'; // Import the class
import { migrateSchema } from '../server/plugins/schema-migration';

// This is the dedicated database instance for tests.
export const database = new DatabaseHelper();

beforeAll(async () => {
    // Configuration
    const TEST_DB = process.env.TEST_DB_NAME || 'edk_test';
    const DB_USER = process.env.DB_USER || 'edk_user';
    const DB_PASS = process.env.DB_PASSWORD || 'edk_password';
    const DB_HOST = process.env.DB_HOST || 'localhost';
    const DB_PORT = parseInt(process.env.DB_PORT || '5432');
    const DEFAULT_DB = process.env.DB_NAME || 'edk';

<<<<<<< HEAD
import { beforeAll } from 'bun:test';

beforeAll(async () => {
  console.log('🛠️  Initializing Test Environment...');

  // 1. Set Environment Variables for the Application
  // These must be set before importing app modules
  process.env.TEST_DB_NAME = TEST_DB;
  process.env.DATABASE_URL = `postgresql://${DB_USER}:${DB_PASS}@${DB_HOST}:${DB_PORT}/${TEST_DB}`;
  process.env.REDIS_HOST = process.env.REDIS_HOST || 'localhost';
  process.env.REDIS_PORT = process.env.REDIS_PORT || '6379';
  process.env.NODE_ENV = 'test';

  // 2. Cleanup Previous State
  // Remove checksum file to force migration to ensure schema is up to date
  const DATA_DIR = join(process.cwd(), '.data');
  const CHECKSUM_FILE = join(DATA_DIR, 'schema-checksums.json');
  if (existsSync(CHECKSUM_FILE)) {
      unlinkSync(CHECKSUM_FILE);
  }

  // 3. Recreate Database
  const sql = postgres(adminUrl);
  try {
      // Force disconnect others
      await sql`
          SELECT pg_terminate_backend(pid)
          FROM pg_stat_activity
          WHERE datname = ${TEST_DB}
          AND pid <> pg_backend_pid()
      `.catch(() => {});

      await sql.unsafe(`DROP DATABASE IF EXISTS "${TEST_DB}"`);
      await sql.unsafe(`CREATE DATABASE "${TEST_DB}"`);
  } catch (e) {
      console.error('Failed to recreate test database:', e);
      console.error('Database:', DB_HOST, 'Port:', DB_PORT, 'Name:', ADMIN_DATABASE);
      process.exit(1);
  } finally {
      await sql.end();
  }

  // 4. Set Database URL in Helper
  const { database } = await import('../server/helpers/database');
  database.setUrl(process.env.DATABASE_URL);


  // 5. Run Migrations
  try {
      const { migrateSchema } = await import('../server/plugins/schema-migration');
      await migrateSchema();
  } catch (e) {
      console.error('Failed to run migrations:', e);
      process.exit(1);
  }

  console.log('✅ Test Environment Ready.\n');
=======
    // Use the provided admin connection string or construct one
    const ADMIN_DATABASE = process.env.ADMIN_DB_NAME || DEFAULT_DB;
    const adminUrl = process.env.ADMIN_DATABASE_URL || `postgresql://${DB_USER}:${DB_PASS}@${DB_HOST}:${DB_PORT}/${ADMIN_DATABASE}`;

    console.log('🛠️  Initializing Test Environment...');

    // 1. Set Environment Variables for the Application
    // This ensures that the test database helper connects to the correct database.
    process.env.NODE_ENV = 'test';
    process.env.TEST_DB_NAME = TEST_DB;
    process.env.DATABASE_URL = `postgresql://${DB_USER}:${DB_PASS}@${DB_HOST}:${DB_PORT}/${TEST_DB}`;

    // 2. Cleanup Previous State
    const DATA_DIR = join(process.cwd(), '.data');
    const CHECKSUM_FILE = join(DATA_DIR, 'schema-checksums.json');
    if (existsSync(CHECKSUM_FILE)) {
        unlinkSync(CHECKSUM_FILE);
    }

    // 3. Recreate Database
    // Use a single connection for admin operations (database creation/dropping).
    const sql = postgres(adminUrl, { max: 1 });
    try {
        await sql`
            SELECT pg_terminate_backend(pid)
            FROM pg_stat_activity
            WHERE datname = ${TEST_DB}
            AND pid <> pg_backend_pid()
        `.catch(() => {});

        await sql.unsafe(`DROP DATABASE IF EXISTS "${TEST_DB}"`);
        await sql.unsafe(`CREATE DATABASE "${TEST_DB}"`);
    } catch (e) {
        console.error('Failed to recreate test database:', e);
        process.exit(1);
    } finally {
        await sql.end();
    }

    // 4. Run Migrations
    // We can now safely connect to the test database
    try {
        await migrateSchema();
    } catch (e) {
        console.error('Failed to run migrations:', e);
        process.exit(1);
    }

    console.log('✅ Test Environment Ready.\n');
});

afterAll(async () => {
    console.log('\n🧹 Tearing down test environment...');
    await database.close();
    console.log('✅ Teardown complete.');
>>>>>>> 14028dc9
});<|MERGE_RESOLUTION|>--- conflicted
+++ resolved
@@ -17,7 +17,6 @@
     const DB_PORT = parseInt(process.env.DB_PORT || '5432');
     const DEFAULT_DB = process.env.DB_NAME || 'edk';
 
-<<<<<<< HEAD
 import { beforeAll } from 'bun:test';
 
 beforeAll(async () => {
@@ -75,61 +74,4 @@
   }
 
   console.log('✅ Test Environment Ready.\n');
-=======
-    // Use the provided admin connection string or construct one
-    const ADMIN_DATABASE = process.env.ADMIN_DB_NAME || DEFAULT_DB;
-    const adminUrl = process.env.ADMIN_DATABASE_URL || `postgresql://${DB_USER}:${DB_PASS}@${DB_HOST}:${DB_PORT}/${ADMIN_DATABASE}`;
-
-    console.log('🛠️  Initializing Test Environment...');
-
-    // 1. Set Environment Variables for the Application
-    // This ensures that the test database helper connects to the correct database.
-    process.env.NODE_ENV = 'test';
-    process.env.TEST_DB_NAME = TEST_DB;
-    process.env.DATABASE_URL = `postgresql://${DB_USER}:${DB_PASS}@${DB_HOST}:${DB_PORT}/${TEST_DB}`;
-
-    // 2. Cleanup Previous State
-    const DATA_DIR = join(process.cwd(), '.data');
-    const CHECKSUM_FILE = join(DATA_DIR, 'schema-checksums.json');
-    if (existsSync(CHECKSUM_FILE)) {
-        unlinkSync(CHECKSUM_FILE);
-    }
-
-    // 3. Recreate Database
-    // Use a single connection for admin operations (database creation/dropping).
-    const sql = postgres(adminUrl, { max: 1 });
-    try {
-        await sql`
-            SELECT pg_terminate_backend(pid)
-            FROM pg_stat_activity
-            WHERE datname = ${TEST_DB}
-            AND pid <> pg_backend_pid()
-        `.catch(() => {});
-
-        await sql.unsafe(`DROP DATABASE IF EXISTS "${TEST_DB}"`);
-        await sql.unsafe(`CREATE DATABASE "${TEST_DB}"`);
-    } catch (e) {
-        console.error('Failed to recreate test database:', e);
-        process.exit(1);
-    } finally {
-        await sql.end();
-    }
-
-    // 4. Run Migrations
-    // We can now safely connect to the test database
-    try {
-        await migrateSchema();
-    } catch (e) {
-        console.error('Failed to run migrations:', e);
-        process.exit(1);
-    }
-
-    console.log('✅ Test Environment Ready.\n');
-});
-
-afterAll(async () => {
-    console.log('\n🧹 Tearing down test environment...');
-    await database.close();
-    console.log('✅ Teardown complete.');
->>>>>>> 14028dc9
 });
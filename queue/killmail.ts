<<<<<<< HEAD
import { Worker, Job } from 'bullmq'

import { createRedisClient } from '../server/helpers/redis'
import { fetchESI } from '../server/helpers/esi'
import { storeKillmail, calculateKillmailValues, type ESIKillmail } from '../server/models/killmails'
import { fetchAndStoreCharacter, type ESICharacter } from '../server/fetchers/character'
import { fetchAndStoreCorporation, type ESICorporation } from '../server/fetchers/corporation'
import { fetchAndStoreAlliance, type ESIAlliance } from '../server/fetchers/alliance'
import { fetchPrices } from '../server/fetchers/price'
import { storePrices } from '../server/models/prices'
import { database } from '../server/helpers/database'
import { normalizeKillRow } from '../server/helpers/templates'
import type { EntityKillmail } from '../server/models/killlist'

const redis = createRedisClient()
=======
import { Worker, Job } from 'bullmq';
import { fetchESI } from '../server/helpers/esi';
import { storeKillmail, type ESIKillmail } from '../server/models/killmails';
import { fetchAndStoreCharacter } from '../server/fetchers/character';
import { fetchAndStoreCorporation } from '../server/fetchers/corporation';
import { fetchAndStoreAlliance } from '../server/fetchers/alliance';
import { fetchPrices } from '../server/fetchers/price';
import { storePrices } from '../server/models/prices';
>>>>>>> 8389c0fc

export const name = 'killmail';

interface KillmailJobData {
  killmailId: number;
  hash: string;
}

/**
 * Killmail Queue Processor
 *
 * This processor handles the complete killmail ingestion flow:
 * 1. Fetch killmail from ESI
 * 2. Extract all entity IDs (characters, corporations, alliances, types)
 * 3. Ensure all entity data exists in database (fetch if needed)
 * 4. Ensure all price data exists in database (fetch if needed)
 * 5. Store the killmail (materialized view will have complete data)
 *
 * This approach ensures that when a killmail is stored, all referenced
 * entities and prices are already in the database, allowing the materialized
 * view to be fully populated with names and values.
 */
export async function processor(job: Job<KillmailJobData>): Promise<void> {
  const { killmailId, hash } = job.data;

  console.log(`[killmail] Processing killmail ${killmailId}...`);

  try {
<<<<<<< HEAD
    const response = await fetchESI<ESIKillmail>(`/killmails/${killmailId}/${hash}/`)
=======
    // Step 1: Fetch killmail from ESI
    const response = await fetchESI<ESIKillmail>(
      `/killmails/${killmailId}/${hash}/`
    );
>>>>>>> 8389c0fc
    if (!response.ok || !response.data || !response.data.victim) {
      console.warn(
        `⚠️  [killmail] Killmail ${killmailId} not found or invalid (status: ${response.status})`
      );
      return;
    }

<<<<<<< HEAD
    const killmail = response.data
    const victim = killmail.victim

    // In-memory caches for entities
    const characterCache = new Map<number, ESICharacter | null>()
    const corporationCache = new Map<number, ESICorporation | null>()
    const allianceCache = new Map<number, ESIAlliance | null>()

    // Collect all unique IDs
    const characterIds = new Set<number>()
    const corporationIds = new Set<number>()
    const allianceIds = new Set<number>()
    const typeIds = new Set<number>()

    if (victim.character_id) characterIds.add(victim.character_id)
    if (victim.corporation_id) corporationIds.add(victim.corporation_id)
    if (victim.alliance_id) allianceIds.add(victim.alliance_id)
    typeIds.add(victim.ship_type_id)
=======
    const killmail = response.data;

    // Step 2: Extract all entity IDs and type IDs
    const victim = killmail.victim;
    const characterIds = new Set<number>();
    const corporationIds = new Set<number>();
    const allianceIds = new Set<number>();
    const typeIds = new Set<number>();

    // Add victim
    if (victim.character_id) characterIds.add(victim.character_id);
    if (victim.corporation_id) corporationIds.add(victim.corporation_id);
    if (victim.alliance_id) allianceIds.add(victim.alliance_id);
    typeIds.add(victim.ship_type_id);
>>>>>>> 8389c0fc

    for (const attacker of killmail.attackers) {
      if (attacker.character_id) characterIds.add(attacker.character_id);
      if (attacker.corporation_id) corporationIds.add(attacker.corporation_id);
      if (attacker.alliance_id) allianceIds.add(attacker.alliance_id);
      if (attacker.ship_type_id) typeIds.add(attacker.ship_type_id);
    }

    if (victim.items) {
      for (const item of victim.items) {
        typeIds.add(item.item_type_id);
      }
    }

<<<<<<< HEAD
    // Fetch all entities in parallel and populate caches
    await Promise.all([
      ...Array.from(characterIds).map(async id => {
        const char = await fetchAndStoreCharacter(id)
        characterCache.set(id, char)
      }),
      ...Array.from(corporationIds).map(async id => {
        const corp = await fetchAndStoreCorporation(id)
        corporationCache.set(id, corp)
      }),
      ...Array.from(allianceIds).map(async id => {
        const ally = await fetchAndStoreAlliance(id)
        allianceCache.set(id, ally)
      })
    ])

    // Fetch price data
    const killmailDate = new Date(killmail.killmail_time)
    const unixTimestamp = Math.floor(killmailDate.getTime() / 1000)
=======
    console.log(
      `[killmail] ${killmailId}: Extracted ${characterIds.size} characters, ${corporationIds.size} corporations, ${allianceIds.size} alliances, ${typeIds.size} types`
    );

    // Step 3: Fetch all entity data in parallel
    console.log(`[killmail] ${killmailId}: Fetching entity data...`);
    await Promise.all([
      // Characters
      ...Array.from(characterIds).map((id) =>
        fetchAndStoreCharacter(id).catch((err) => {
          console.warn(
            `⚠️  [killmail] ${killmailId}: Failed to fetch character ${id}:`,
            err.message
          );
        })
      ),

      // Corporations
      ...Array.from(corporationIds).map((id) =>
        fetchAndStoreCorporation(id).catch((err) => {
          console.warn(
            `⚠️  [killmail] ${killmailId}: Failed to fetch corporation ${id}:`,
            err.message
          );
        })
      ),

      // Alliances
      ...Array.from(allianceIds).map((id) =>
        fetchAndStoreAlliance(id).catch((err) => {
          console.warn(
            `⚠️  [killmail] ${killmailId}: Failed to fetch alliance ${id}:`,
            err.message
          );
        })
      ),
    ]);

    // Step 4: Fetch price data for all type IDs
    const killmailDate = new Date(killmail.killmail_time);
    const unixTimestamp = Math.floor(killmailDate.getTime() / 1000);
    console.log(
      `[killmail] ${killmailId}: Fetching prices for ${typeIds.size} types...`
    );

    // Fetch prices for each type
>>>>>>> 8389c0fc
    for (const typeId of typeIds) {
      try {
        const prices = await fetchPrices(typeId, 14, unixTimestamp);
        if (prices.length > 0) {
          await storePrices(prices);
        }
      } catch (err) {
<<<<<<< HEAD
        // Log and continue
        const errorMsg = err instanceof Error ? err.message : String(err)
        console.warn(`⚠️  [killmail] ${killmailId}: Failed to fetch prices for type ${typeId}:`, errorMsg)
      }
    }

    // Store killmail
    await storeKillmail(killmail, hash)

    // Assemble EntityKillmail in memory
    // Find top attacker (final blow or highest damage)
    const finalBlowAttacker = killmail.attackers.find((a) => a.final_blow)
    const topAttacker = finalBlowAttacker || killmail.attackers.reduce(
      (max, a) => (a.damage_done > max.damage_done ? a : max),
      killmail.attackers[0]
    )

    const [
      victimShip,
      solarSystem,
      region
    ] = await Promise.all([
      database.sql`SELECT name, "groupId" FROM types WHERE "typeId" = ${victim.ship_type_id}`.then(([row]) => row),
      database.sql`SELECT name, "regionId" FROM solarSystems WHERE "solarSystemId" = ${killmail.solar_system_id}`.then(([row]) => row),
      database.sql`SELECT name FROM regions WHERE "regionId" = (SELECT "regionId" FROM solarSystems WHERE "solarSystemId" = ${killmail.solar_system_id})`.then(([row]) => row)
    ])
    const victimShipGroup = victimShip ? await database.sql`SELECT name FROM groups WHERE "groupId" = ${victimShip.groupId}`.then(([row]) => row) : null

    const victimCharacter = victim.character_id ? characterCache.get(victim.character_id) : null
    const victimCorporation = victim.corporation_id ? corporationCache.get(victim.corporation_id) : null
    const victimAlliance = victim.alliance_id ? allianceCache.get(victim.alliance_id) : null

    const attackerCharacter = topAttacker?.character_id ? characterCache.get(topAttacker.character_id) : null
    const attackerCorporation = topAttacker?.corporation_id ? corporationCache.get(topAttacker.corporation_id) : null
    const attackerAlliance = topAttacker?.alliance_id ? allianceCache.get(topAttacker.alliance_id) : null

    // Calculate total value
    const valueBreakdown = await calculateKillmailValues(killmail)

    const entityKillmail: EntityKillmail = {
      killmailId: killmail.killmail_id,
      killmailTime: killmail.killmail_time,
      victimCharacterId: victim.character_id || null,
      victimCharacterName: victimCharacter?.name || 'Unknown',
      victimCorporationId: victim.corporation_id,
      victimCorporationName: victimCorporation?.name || 'Unknown',
      victimCorporationTicker: victimCorporation?.ticker || '???',
      victimAllianceId: victim.alliance_id || null,
      victimAllianceName: victimAlliance?.name || null,
      victimAllianceTicker: victimAlliance?.ticker || null,
      victimShipTypeId: victim.ship_type_id,
      victimShipName: victimShip?.name || 'Unknown',
      victimShipGroup: victimShipGroup?.name || 'Unknown',
      victimShipGroupId: victimShip?.groupId || 0,
      attackerCharacterId: topAttacker?.character_id || null,
      attackerCharacterName: attackerCharacter?.name || 'Unknown',
      attackerCorporationId: topAttacker?.corporation_id || null,
      attackerCorporationName: attackerCorporation?.name || 'Unknown',
      attackerCorporationTicker: attackerCorporation?.ticker || '???',
      attackerAllianceId: topAttacker?.alliance_id || null,
      attackerAllianceName: attackerAlliance?.name || null,
      attackerAllianceTicker: attackerAlliance?.ticker || null,
      attackerShipTypeId: topAttacker?.ship_type_id || null,
      attackerShipName: null,
      solarSystemId: killmail.solar_system_id,
      regionId: solarSystem?.regionId || 0,
      security: 0,
      solarSystemName: solarSystem?.name || 'Unknown',
      regionName: region?.name || 'Unknown',
      totalValue: valueBreakdown?.totalValue || 0,
      attackerCount: killmail.attackers.length,
      npc: killmail.attackers.every((a) => !a.character_id),
      solo: killmail.attackers.length === 1,
      awox: !!(victim.alliance_id && victim.alliance_id > 0 && killmail.attackers.some((a) => a.alliance_id === victim.alliance_id))
    }

    // Normalize and broadcast
    const normalized = normalizeKillRow(entityKillmail)
    await redis.publish('killmails', JSON.stringify({ normalizedKillmail: normalized }))

    console.log(`✅ [killmail] Successfully processed and broadcasted killmail ${killmailId}`)
  } catch (error) {
    console.error(`❌ [killmail] Error processing killmail ${killmailId}:`, error)
    throw error
=======
        const errorMsg = err instanceof Error ? err.message : String(err);
        console.warn(
          `⚠️  [killmail] ${killmailId}: Failed to fetch prices for type ${typeId}:`,
          errorMsg
        );
        // Continue with other types
      }
    }

    // Step 5: Store the killmail
    // At this point, all entity and price data should be in the database
    // The materialized view will populate with complete data
    console.log(`[killmail] ${killmailId}: Storing killmail...`);
    await storeKillmail(killmail, hash);

    console.log(`✅ [killmail] Successfully processed killmail ${killmailId}`);
  } catch (error) {
    console.error(
      `❌ [killmail] Error processing killmail ${killmailId}:`,
      error
    );
    throw error; // Re-throw to trigger retry
>>>>>>> 8389c0fc
  }
}

/**
 * Create worker instance
 * Used by main queue.ts runner
 */
export function createWorker(
  connection: any,
  options?: { concurrency?: number }
) {
  return new Worker(name, processor, {
    connection,
    concurrency: options?.concurrency ?? 3, // Process 3 killmails concurrently by default
    limiter: {
      max: 10, // Max 10 jobs
      duration: 1000, // Per second
    },
  });
}<|MERGE_RESOLUTION|>--- conflicted
+++ resolved
@@ -1,20 +1,3 @@
-<<<<<<< HEAD
-import { Worker, Job } from 'bullmq'
-
-import { createRedisClient } from '../server/helpers/redis'
-import { fetchESI } from '../server/helpers/esi'
-import { storeKillmail, calculateKillmailValues, type ESIKillmail } from '../server/models/killmails'
-import { fetchAndStoreCharacter, type ESICharacter } from '../server/fetchers/character'
-import { fetchAndStoreCorporation, type ESICorporation } from '../server/fetchers/corporation'
-import { fetchAndStoreAlliance, type ESIAlliance } from '../server/fetchers/alliance'
-import { fetchPrices } from '../server/fetchers/price'
-import { storePrices } from '../server/models/prices'
-import { database } from '../server/helpers/database'
-import { normalizeKillRow } from '../server/helpers/templates'
-import type { EntityKillmail } from '../server/models/killlist'
-
-const redis = createRedisClient()
-=======
 import { Worker, Job } from 'bullmq';
 import { fetchESI } from '../server/helpers/esi';
 import { storeKillmail, type ESIKillmail } from '../server/models/killmails';
@@ -23,7 +6,6 @@
 import { fetchAndStoreAlliance } from '../server/fetchers/alliance';
 import { fetchPrices } from '../server/fetchers/price';
 import { storePrices } from '../server/models/prices';
->>>>>>> 8389c0fc
 
 export const name = 'killmail';
 
@@ -52,14 +34,10 @@
   console.log(`[killmail] Processing killmail ${killmailId}...`);
 
   try {
-<<<<<<< HEAD
-    const response = await fetchESI<ESIKillmail>(`/killmails/${killmailId}/${hash}/`)
-=======
     // Step 1: Fetch killmail from ESI
     const response = await fetchESI<ESIKillmail>(
       `/killmails/${killmailId}/${hash}/`
     );
->>>>>>> 8389c0fc
     if (!response.ok || !response.data || !response.data.victim) {
       console.warn(
         `⚠️  [killmail] Killmail ${killmailId} not found or invalid (status: ${response.status})`
@@ -67,26 +45,6 @@
       return;
     }
 
-<<<<<<< HEAD
-    const killmail = response.data
-    const victim = killmail.victim
-
-    // In-memory caches for entities
-    const characterCache = new Map<number, ESICharacter | null>()
-    const corporationCache = new Map<number, ESICorporation | null>()
-    const allianceCache = new Map<number, ESIAlliance | null>()
-
-    // Collect all unique IDs
-    const characterIds = new Set<number>()
-    const corporationIds = new Set<number>()
-    const allianceIds = new Set<number>()
-    const typeIds = new Set<number>()
-
-    if (victim.character_id) characterIds.add(victim.character_id)
-    if (victim.corporation_id) corporationIds.add(victim.corporation_id)
-    if (victim.alliance_id) allianceIds.add(victim.alliance_id)
-    typeIds.add(victim.ship_type_id)
-=======
     const killmail = response.data;
 
     // Step 2: Extract all entity IDs and type IDs
@@ -101,8 +59,8 @@
     if (victim.corporation_id) corporationIds.add(victim.corporation_id);
     if (victim.alliance_id) allianceIds.add(victim.alliance_id);
     typeIds.add(victim.ship_type_id);
->>>>>>> 8389c0fc
 
+    // Add attackers
     for (const attacker of killmail.attackers) {
       if (attacker.character_id) characterIds.add(attacker.character_id);
       if (attacker.corporation_id) corporationIds.add(attacker.corporation_id);
@@ -110,33 +68,13 @@
       if (attacker.ship_type_id) typeIds.add(attacker.ship_type_id);
     }
 
+    // Add item types
     if (victim.items) {
       for (const item of victim.items) {
         typeIds.add(item.item_type_id);
       }
     }
 
-<<<<<<< HEAD
-    // Fetch all entities in parallel and populate caches
-    await Promise.all([
-      ...Array.from(characterIds).map(async id => {
-        const char = await fetchAndStoreCharacter(id)
-        characterCache.set(id, char)
-      }),
-      ...Array.from(corporationIds).map(async id => {
-        const corp = await fetchAndStoreCorporation(id)
-        corporationCache.set(id, corp)
-      }),
-      ...Array.from(allianceIds).map(async id => {
-        const ally = await fetchAndStoreAlliance(id)
-        allianceCache.set(id, ally)
-      })
-    ])
-
-    // Fetch price data
-    const killmailDate = new Date(killmail.killmail_time)
-    const unixTimestamp = Math.floor(killmailDate.getTime() / 1000)
-=======
     console.log(
       `[killmail] ${killmailId}: Extracted ${characterIds.size} characters, ${corporationIds.size} corporations, ${allianceIds.size} alliances, ${typeIds.size} types`
     );
@@ -183,7 +121,6 @@
     );
 
     // Fetch prices for each type
->>>>>>> 8389c0fc
     for (const typeId of typeIds) {
       try {
         const prices = await fetchPrices(typeId, 14, unixTimestamp);
@@ -191,92 +128,6 @@
           await storePrices(prices);
         }
       } catch (err) {
-<<<<<<< HEAD
-        // Log and continue
-        const errorMsg = err instanceof Error ? err.message : String(err)
-        console.warn(`⚠️  [killmail] ${killmailId}: Failed to fetch prices for type ${typeId}:`, errorMsg)
-      }
-    }
-
-    // Store killmail
-    await storeKillmail(killmail, hash)
-
-    // Assemble EntityKillmail in memory
-    // Find top attacker (final blow or highest damage)
-    const finalBlowAttacker = killmail.attackers.find((a) => a.final_blow)
-    const topAttacker = finalBlowAttacker || killmail.attackers.reduce(
-      (max, a) => (a.damage_done > max.damage_done ? a : max),
-      killmail.attackers[0]
-    )
-
-    const [
-      victimShip,
-      solarSystem,
-      region
-    ] = await Promise.all([
-      database.sql`SELECT name, "groupId" FROM types WHERE "typeId" = ${victim.ship_type_id}`.then(([row]) => row),
-      database.sql`SELECT name, "regionId" FROM solarSystems WHERE "solarSystemId" = ${killmail.solar_system_id}`.then(([row]) => row),
-      database.sql`SELECT name FROM regions WHERE "regionId" = (SELECT "regionId" FROM solarSystems WHERE "solarSystemId" = ${killmail.solar_system_id})`.then(([row]) => row)
-    ])
-    const victimShipGroup = victimShip ? await database.sql`SELECT name FROM groups WHERE "groupId" = ${victimShip.groupId}`.then(([row]) => row) : null
-
-    const victimCharacter = victim.character_id ? characterCache.get(victim.character_id) : null
-    const victimCorporation = victim.corporation_id ? corporationCache.get(victim.corporation_id) : null
-    const victimAlliance = victim.alliance_id ? allianceCache.get(victim.alliance_id) : null
-
-    const attackerCharacter = topAttacker?.character_id ? characterCache.get(topAttacker.character_id) : null
-    const attackerCorporation = topAttacker?.corporation_id ? corporationCache.get(topAttacker.corporation_id) : null
-    const attackerAlliance = topAttacker?.alliance_id ? allianceCache.get(topAttacker.alliance_id) : null
-
-    // Calculate total value
-    const valueBreakdown = await calculateKillmailValues(killmail)
-
-    const entityKillmail: EntityKillmail = {
-      killmailId: killmail.killmail_id,
-      killmailTime: killmail.killmail_time,
-      victimCharacterId: victim.character_id || null,
-      victimCharacterName: victimCharacter?.name || 'Unknown',
-      victimCorporationId: victim.corporation_id,
-      victimCorporationName: victimCorporation?.name || 'Unknown',
-      victimCorporationTicker: victimCorporation?.ticker || '???',
-      victimAllianceId: victim.alliance_id || null,
-      victimAllianceName: victimAlliance?.name || null,
-      victimAllianceTicker: victimAlliance?.ticker || null,
-      victimShipTypeId: victim.ship_type_id,
-      victimShipName: victimShip?.name || 'Unknown',
-      victimShipGroup: victimShipGroup?.name || 'Unknown',
-      victimShipGroupId: victimShip?.groupId || 0,
-      attackerCharacterId: topAttacker?.character_id || null,
-      attackerCharacterName: attackerCharacter?.name || 'Unknown',
-      attackerCorporationId: topAttacker?.corporation_id || null,
-      attackerCorporationName: attackerCorporation?.name || 'Unknown',
-      attackerCorporationTicker: attackerCorporation?.ticker || '???',
-      attackerAllianceId: topAttacker?.alliance_id || null,
-      attackerAllianceName: attackerAlliance?.name || null,
-      attackerAllianceTicker: attackerAlliance?.ticker || null,
-      attackerShipTypeId: topAttacker?.ship_type_id || null,
-      attackerShipName: null,
-      solarSystemId: killmail.solar_system_id,
-      regionId: solarSystem?.regionId || 0,
-      security: 0,
-      solarSystemName: solarSystem?.name || 'Unknown',
-      regionName: region?.name || 'Unknown',
-      totalValue: valueBreakdown?.totalValue || 0,
-      attackerCount: killmail.attackers.length,
-      npc: killmail.attackers.every((a) => !a.character_id),
-      solo: killmail.attackers.length === 1,
-      awox: !!(victim.alliance_id && victim.alliance_id > 0 && killmail.attackers.some((a) => a.alliance_id === victim.alliance_id))
-    }
-
-    // Normalize and broadcast
-    const normalized = normalizeKillRow(entityKillmail)
-    await redis.publish('killmails', JSON.stringify({ normalizedKillmail: normalized }))
-
-    console.log(`✅ [killmail] Successfully processed and broadcasted killmail ${killmailId}`)
-  } catch (error) {
-    console.error(`❌ [killmail] Error processing killmail ${killmailId}:`, error)
-    throw error
-=======
         const errorMsg = err instanceof Error ? err.message : String(err);
         console.warn(
           `⚠️  [killmail] ${killmailId}: Failed to fetch prices for type ${typeId}:`,
@@ -299,7 +150,6 @@
       error
     );
     throw error; // Re-throw to trigger retry
->>>>>>> 8389c0fc
   }
 }
 

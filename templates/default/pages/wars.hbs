--- conflicted
+++ resolved
@@ -20,17 +20,11 @@
   <div style="padding: 12px; display: grid; grid-template-columns: repeat(auto-fit, minmax(240px, 1fr)); gap: 10px;">
     {{#each highlightWars}}
     <a href="/wars/{{warId}}" style="display: block; background: rgba(0, 0, 0, 0.2); border: 1px solid var(--color-border-dark); border-radius: var(--radius-sm); padding: 12px; text-decoration: none; transition: all 0.2s ease;" onmouseover="this.style.borderColor='var(--color-accent-blue)'; this.style.background='rgba(155, 179, 232, 0.1)'" onmouseout="this.style.borderColor='var(--color-border-dark)'; this.style.background='rgba(0, 0, 0, 0.2)'">
-      <div style="font-size: 10px; text-transform: uppercase; color: var(--color-text-secondary); letter-spacing: 0.5px; margin-bottom: 8px;">War #{{warId}}</div>
-      <div style="display: flex; align-items: center; gap: 8px;">
-        {{> components/eve-image imageType=(fallback aggressorAllianceId "alliance" "corporation") imageId=(fallback aggressorAllianceId aggressorCorporationId) size=32}}
-        <div style="font-size: 12px; color: var(--color-text-white); font-weight: 600; line-height: 1.4;">
-          {{#if aggressorAllianceName}}{{aggressorAllianceName}}{{else if aggressorCorporationName}}{{aggressorCorporationName}}{{else}}Aggressor{{/if}}
-        </div>
-        <div style="color: var(--color-text-secondary); font-weight: 400; margin: 0 4px;">vs</div>
-        {{> components/eve-image imageType=(fallback defenderAllianceId "alliance" "corporation") imageId=(fallback defenderAllianceId defenderCorporationId) size=32}}
-        <div style="font-size: 12px; color: var(--color-text-white); font-weight: 600; line-height: 1.4;">
-          {{#if defenderAllianceName}}{{defenderAllianceName}}{{else if defenderCorporationName}}{{defenderCorporationName}}{{else}}Defender{{/if}}
-        </div>
+      <div style="font-size: 10px; text-transform: uppercase; color: var(--color-text-secondary); letter-spacing: 0.5px; margin-bottom: 6px;">War #{{warId}}</div>
+      <div style="font-size: 12px; color: var(--color-text-white); font-weight: 600; line-height: 1.4;">
+        {{#if aggressorAllianceName}}{{aggressorAllianceName}}{{else if aggressorCorporationName}}{{aggressorCorporationName}}{{else}}Aggressor{{/if}}
+        <span style="color: var(--color-text-secondary); font-weight: 400;"> vs </span>
+        {{#if defenderAllianceName}}{{defenderAllianceName}}{{else if defenderCorporationName}}{{defenderCorporationName}}{{else}}Defender{{/if}}
       </div>
     </a>
     {{/each}}
@@ -59,14 +53,6 @@
     <div class="war-card__fight">
       <!-- Aggressor Side -->
       <div class="war-card__fighter war-card__fighter--left">
-<<<<<<< HEAD
-        {{> components/eve-image imageType=(fallback aggressorAllianceId "alliance" "corporation") imageId=(fallback aggressorAllianceId aggressorCorporationId) size=48}}
-        <div class="war-card__fighter-details">
-          <div class="war-card__fighter-name">
-            {{#if aggressorAllianceName}}{{aggressorAllianceName}}{{else if aggressorCorporationName}}{{aggressorCorporationName}}{{else}}Unknown{{/if}}
-          </div>
-          <div class="war-card__fighter-label">Aggressor</div>
-=======
         <div class="war-card__fighter-header">
           <div class="war-card__fighter-image">
             {{#if aggressorAllianceId}}
@@ -81,7 +67,6 @@
             </div>
             <div class="war-card__fighter-label">Aggressor</div>
           </div>
->>>>>>> f3e3f56e
         </div>
         <div class="war-card__fighter-stats">
           <div class="war-card__fighter-stat">
@@ -102,14 +87,6 @@
 
       <!-- Defender Side -->
       <div class="war-card__fighter war-card__fighter--right">
-<<<<<<< HEAD
-        {{> components/eve-image imageType=(fallback defenderAllianceId "alliance" "corporation") imageId=(fallback defenderAllianceId defenderCorporationId) size=48}}
-        <div class="war-card__fighter-details">
-          <div class="war-card__fighter-name">
-            {{#if defenderAllianceName}}{{defenderAllianceName}}{{else if defenderCorporationName}}{{defenderCorporationName}}{{else}}Unknown{{/if}}
-          </div>
-          <div class="war-card__fighter-label">Defender</div>
-=======
         <div class="war-card__fighter-header">
           <div class="war-card__fighter-image">
             {{#if defenderAllianceId}}
@@ -124,7 +101,6 @@
             </div>
             <div class="war-card__fighter-label">Defender</div>
           </div>
->>>>>>> f3e3f56e
         </div>
         <div class="war-card__fighter-stats">
           <div class="war-card__fighter-stat">
@@ -235,20 +211,10 @@
 .war-card__fighter {
   flex: 1;
   display: flex;
-<<<<<<< HEAD
-  align-items: center;
-  gap: 12px;
-=======
   flex-direction: column;
   gap: 10px;
->>>>>>> f3e3f56e
   max-width: 48%;
-}
-
-.war-card__fighter-details {
-  display: flex;
-  flex-direction: column;
-  gap: 4px;
+  min-height: 120px;
 }
 
 .war-card__fighter--left {
